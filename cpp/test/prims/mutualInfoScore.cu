--- conflicted
+++ resolved
@@ -1,4 +1,3 @@
-<<<<<<< HEAD
 /*
  * Copyright (c) 2019-2020, NVIDIA CORPORATION.
  *
@@ -14,14 +13,13 @@
  * See the License for the specific language governing permissions and
  * limitations under the License.
  */
-
 #include <common/cudart_utils.h>
 #include <gtest/gtest.h>
-#include <metrics/contingencyMatrix.h>
-#include <metrics/mutualInfoScore.h>
 #include <algorithm>
 #include <cuml/common/cuml_allocator.hpp>
 #include <iostream>
+#include <metrics/contingencyMatrix.cuh>
+#include <metrics/mutualInfoScore.cuh>
 #include <random>
 #include "test_utils.h"
 
@@ -162,169 +160,4 @@
                         ::testing::ValuesIn(inputs));
 
 }  //end namespace Metrics
-}  //end namespace MLCommon
-=======
-/*
- * Copyright (c) 2019, NVIDIA CORPORATION.
- *
- * Licensed under the Apache License, Version 2.0 (the "License");
- * you may not use this file except in compliance with the License.
- * You may obtain a copy of the License at
- *
- *     http://www.apache.org/licenses/LICENSE-2.0
- *
- * Unless required by applicable law or agreed to in writing, software
- * distributed under the License is distributed on an "AS IS" BASIS,
- * WITHOUT WARRANTIES OR CONDITIONS OF ANY KIND, either express or implied.
- * See the License for the specific language governing permissions and
- * limitations under the License.
- */
-#include <common/cudart_utils.h>
-#include <gtest/gtest.h>
-#include <algorithm>
-#include <cuml/common/cuml_allocator.hpp>
-#include <iostream>
-#include <random>
-#include "metrics/contingencyMatrix.cuh"
-#include "metrics/mutualInfoScore.cuh"
-#include "test_utils.h"
-
-namespace MLCommon {
-namespace Metrics {
-
-//parameter structure definition
-struct mutualInfoParam {
-  int nElements;
-  int lowerLabelRange;
-  int upperLabelRange;
-  bool sameArrays;
-  double tolerance;
-};
-
-//test fixture class
-template <typename T>
-class mutualInfoTest : public ::testing::TestWithParam<mutualInfoParam> {
- protected:
-  //the constructor
-  void SetUp() override {
-    //getting the parameters
-    params = ::testing::TestWithParam<mutualInfoParam>::GetParam();
-
-    nElements = params.nElements;
-    lowerLabelRange = params.lowerLabelRange;
-    upperLabelRange = params.upperLabelRange;
-
-    //generating random value test input
-    std::vector<int> arr1(nElements, 0);
-    std::vector<int> arr2(nElements, 0);
-    std::random_device rd;
-    std::default_random_engine dre(rd());
-    std::uniform_int_distribution<int> intGenerator(lowerLabelRange,
-                                                    upperLabelRange);
-
-    std::generate(arr1.begin(), arr1.end(),
-                  [&]() { return intGenerator(dre); });
-    if (params.sameArrays) {
-      arr2 = arr1;
-    } else {
-      std::generate(arr2.begin(), arr2.end(),
-                    [&]() { return intGenerator(dre); });
-    }
-
-    //generating the golden output
-    //calculating the contingency matrix
-    int numUniqueClasses = upperLabelRange - lowerLabelRange + 1;
-    size_t sizeOfMat = numUniqueClasses * numUniqueClasses * sizeof(int);
-    int *hGoldenOutput = (int *)malloc(sizeOfMat);
-    memset(hGoldenOutput, 0, sizeOfMat);
-    int i, j;
-    for (i = 0; i < nElements; i++) {
-      int row = arr1[i] - lowerLabelRange;
-      int column = arr2[i] - lowerLabelRange;
-
-      hGoldenOutput[row * numUniqueClasses + column] += 1;
-    }
-
-    int *a = (int *)malloc(numUniqueClasses * sizeof(int));
-    int *b = (int *)malloc(numUniqueClasses * sizeof(int));
-    memset(a, 0, numUniqueClasses * sizeof(int));
-    memset(b, 0, numUniqueClasses * sizeof(int));
-
-    //and also the reducing contingency matrix along row and column
-    for (i = 0; i < numUniqueClasses; ++i) {
-      for (j = 0; j < numUniqueClasses; ++j) {
-        a[i] += hGoldenOutput[i * numUniqueClasses + j];
-        b[i] += hGoldenOutput[j * numUniqueClasses + i];
-      }
-    }
-
-    //calculating the truth mutual information
-    for (int i = 0; i < numUniqueClasses; ++i) {
-      for (int j = 0; j < numUniqueClasses; ++j) {
-        if (a[i] * b[j] != 0 && hGoldenOutput[i * numUniqueClasses + j] != 0) {
-          truthmutualInfo +=
-            (double)(hGoldenOutput[i * numUniqueClasses + j]) *
-            (log((double)(double(nElements) *
-                          hGoldenOutput[i * numUniqueClasses + j])) -
-             log((double)(a[i] * b[j])));
-        }
-      }
-    }
-
-    truthmutualInfo /= nElements;
-
-    //allocating and initializing memory to the GPU
-    CUDA_CHECK(cudaStreamCreate(&stream));
-    MLCommon::allocate(firstClusterArray, nElements, true);
-    MLCommon::allocate(secondClusterArray, nElements, true);
-
-    MLCommon::updateDevice(firstClusterArray, &arr1[0], (int)nElements, stream);
-    MLCommon::updateDevice(secondClusterArray, &arr2[0], (int)nElements,
-                           stream);
-    std::shared_ptr<MLCommon::deviceAllocator> allocator(
-      new defaultDeviceAllocator);
-
-    //calling the mutualInfo CUDA implementation
-    computedmutualInfo = MLCommon::Metrics::mutualInfoScore(
-      firstClusterArray, secondClusterArray, nElements, lowerLabelRange,
-      upperLabelRange, allocator, stream);
-  }
-
-  //the destructor
-  void TearDown() override {
-    CUDA_CHECK(cudaFree(firstClusterArray));
-    CUDA_CHECK(cudaFree(secondClusterArray));
-    CUDA_CHECK(cudaStreamDestroy(stream));
-  }
-
-  //declaring the data values
-  mutualInfoParam params;
-  T lowerLabelRange, upperLabelRange;
-  T *firstClusterArray = nullptr;
-  T *secondClusterArray = nullptr;
-  int nElements = 0;
-  double truthmutualInfo = 0;
-  double computedmutualInfo = 0;
-  cudaStream_t stream;
-};
-
-//setting test parameter values
-const std::vector<mutualInfoParam> inputs = {
-  {199, 1, 10, false, 0.000001},  {200, 15, 100, false, 0.000001},
-  {100, 1, 20, false, 0.000001},  {10, 1, 10, false, 0.000001},
-  {198, 1, 100, false, 0.000001}, {300, 3, 99, false, 0.000001},
-  {199, 1, 10, true, 0.000001},   {200, 15, 100, true, 0.000001},
-  {100, 1, 20, true, 0.000001},   {10, 1, 10, true, 0.000001},
-  {198, 1, 100, true, 0.000001},  {300, 3, 99, true, 0.000001}};
-
-//writing the test suite
-typedef mutualInfoTest<int> mutualInfoTestClass;
-TEST_P(mutualInfoTestClass, Result) {
-  ASSERT_NEAR(computedmutualInfo, truthmutualInfo, params.tolerance);
-}
-INSTANTIATE_TEST_CASE_P(mutualInfo, mutualInfoTestClass,
-                        ::testing::ValuesIn(inputs));
-
-}  //end namespace Metrics
-}  //end namespace MLCommon
->>>>>>> 1e5a5dd4
+}  //end namespace MLCommon