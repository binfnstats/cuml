/*
 * Copyright (c) 2019-2020, NVIDIA CORPORATION.
 *
 * Licensed under the Apache License, Version 2.0 (the "License");
 * you may not use this file except in compliance with the License.
 * You may obtain a copy of the License at
 *
 *     http://www.apache.org/licenses/LICENSE-2.0
 *
 * Unless required by applicable law or agreed to in writing, software
 * distributed under the License is distributed on an "AS IS" BASIS,
 * WITHOUT WARRANTIES OR CONDITIONS OF ANY KIND, either express or implied.
 * See the License for the specific language governing permissions and
 * limitations under the License.
 */

#include <common/cudart_utils.h>
<<<<<<< HEAD
#include <cuda_utils.h>
#include <cuml/fil/fil.h>
=======
>>>>>>> 1e5a5dd4
#include <gtest/gtest.h>
#include <ml_utils.h>
#include <random/rng.h>
#include <test_utils.h>
#include <treelite/c_api.h>
#include <treelite/frontend.h>
#include <treelite/tree.h>
#include <cmath>
#include <cstdio>
#include <cuda_utils.cuh>
#include <limits>
#include <memory>
#include <utility>
<<<<<<< HEAD
=======
#include "cuml/fil/fil.h"
#include "ml_utils.h"
#include "random/rng.cuh"
#include "test_utils.h"
>>>>>>> 1e5a5dd4

#define TL_CPP_CHECK(call) ASSERT(int(call) >= 0, "treelite call error")

namespace ML {

using namespace MLCommon;
namespace tl = treelite;
namespace tlf = treelite::frontend;

struct FilTestParams {
  // input data parameters
  int num_rows;
  int num_cols;
  float nan_prob;
  // forest parameters
  int depth;
  int num_trees;
  float leaf_prob;
  // output parameters
  fil::output_t output;
  float threshold;
  float global_bias;
  // runtime parameters
  fil::algo_t algo;
  int seed;
  float tolerance;
  // treelite parameters, only used for treelite tests
  tl::Operator op;
  fil::leaf_value_t leaf_payload_type;
  // num_classes must be 1 or 2 when FLOAT_SCALAR == leaf_payload_type
  // (1 if it's regression)
  // num_classes must be >1 when INT_CLASS_LABEL == leaf_payload_type
  // it's used in treelite ModelBuilder initialization
  int num_classes;

  size_t num_proba_outputs() { return num_rows * std::max(num_classes, 2); }
  size_t num_preds_outputs() { return num_rows; }
};

std::string output2str(fil::output_t output) {
  if (output == fil::RAW) return "RAW";
  std::string s = "";
  if (output & fil::AVG) s += "| AVG";
  if (output & fil::CLASS) s += "| CLASS";
  if (output & fil::SIGMOID) s += "| SIGMOID";
  return s;
}

std::ostream& operator<<(std::ostream& os, const FilTestParams& ps) {
  os << "num_rows = " << ps.num_rows << ", num_cols = " << ps.num_cols
     << ", nan_prob = " << ps.nan_prob << ", depth = " << ps.depth
     << ", num_trees = " << ps.num_trees << ", leaf_prob = " << ps.leaf_prob
     << ", output = " << output2str(ps.output)
     << ", threshold = " << ps.threshold << ", algo = " << ps.algo
     << ", seed = " << ps.seed << ", tolerance = " << ps.tolerance
     << ", op = " << tl::OpName(ps.op) << ", global_bias = " << ps.global_bias
     << ", leaf_payload_type = " << ps.leaf_payload_type
     << ", num_classes = " << ps.num_classes;
  return os;
}

__global__ void nan_kernel(float* data, const bool* mask, int len, float nan) {
  int tid = threadIdx.x + blockIdx.x * blockDim.x;
  if (tid >= len) return;
  if (!mask[tid]) data[tid] = nan;
}

float sigmoid(float x) { return 1.0f / (1.0f + expf(-x)); }

class BaseFilTest : public testing::TestWithParam<FilTestParams> {
 protected:
  void SetUp() override {
    // setup
    ps = testing::TestWithParam<FilTestParams>::GetParam();
    CUDA_CHECK(cudaStreamCreate(&stream));
    handle.setStream(stream);

    generate_forest();
    generate_data();
    predict_on_cpu();
    predict_on_gpu();
  }

  void TearDown() override {
    CUDA_CHECK(cudaFree(preds_d));
    CUDA_CHECK(cudaFree(want_preds_d));
    CUDA_CHECK(cudaFree(data_d));
    CUDA_CHECK(cudaFree(want_proba_d));
    CUDA_CHECK(cudaFree(proba_d));
  }

  void generate_forest() {
    size_t num_nodes = forest_num_nodes();

    // helper data
    /// weights, used as float* or int*
    int* weights_d = nullptr;
    float* thresholds_d = nullptr;
    int* fids_d = nullptr;
    bool* def_lefts_d = nullptr;
    bool* is_leafs_d = nullptr;
    bool* def_lefts_h = nullptr;
    bool* is_leafs_h = nullptr;

    // allocate GPU data
    allocate(weights_d, num_nodes);
    // sizeof(float) == sizeof(int)
    allocate(thresholds_d, num_nodes);
    allocate(fids_d, num_nodes);
    allocate(def_lefts_d, num_nodes);
    allocate(is_leafs_d, num_nodes);

    // generate on-GPU random data
    Random::Rng r(ps.seed);
    if (ps.leaf_payload_type == fil::leaf_value_t::FLOAT_SCALAR) {
      r.uniform((float*)weights_d, num_nodes, -1.0f, 1.0f, stream);
    } else {
      // [0..num_classes)
      r.uniformInt((int*)weights_d, num_nodes, 0, ps.num_classes, stream);
    }
    r.uniform(thresholds_d, num_nodes, -1.0f, 1.0f, stream);
    r.uniformInt(fids_d, num_nodes, 0, ps.num_cols, stream);
    r.bernoulli(def_lefts_d, num_nodes, 0.5f, stream);
    r.bernoulli(is_leafs_d, num_nodes, 1.0f - ps.leaf_prob, stream);

    // copy data to host
    std::vector<float> thresholds_h(num_nodes);
    std::vector<int> weights_h(num_nodes), fids_h(num_nodes);
    def_lefts_h = new bool[num_nodes];
    is_leafs_h = new bool[num_nodes];

    updateHost(weights_h.data(), (int*)weights_d, num_nodes, stream);
    updateHost(thresholds_h.data(), thresholds_d, num_nodes, stream);
    updateHost(fids_h.data(), fids_d, num_nodes, stream);
    updateHost(def_lefts_h, def_lefts_d, num_nodes, stream);
    updateHost(is_leafs_h, is_leafs_d, num_nodes, stream);
    CUDA_CHECK(cudaStreamSynchronize(stream));

    // mark leaves
    for (size_t i = 0; i < ps.num_trees; ++i) {
      int num_tree_nodes = tree_num_nodes();
      size_t leaf_start = num_tree_nodes * i + num_tree_nodes / 2;
      size_t leaf_end = num_tree_nodes * (i + 1);
      for (size_t j = leaf_start; j < leaf_end; ++j) {
        is_leafs_h[j] = true;
      }
    }

    // initialize nodes
    nodes.resize(num_nodes);
    for (size_t i = 0; i < num_nodes; ++i) {
      fil::val_t w;
      switch (ps.leaf_payload_type) {
        case fil::leaf_value_t::INT_CLASS_LABEL:
          w.idx = weights_h[i];
          break;
        case fil::leaf_value_t::FLOAT_SCALAR:
          // not relying on fil::val_t internals
          // merely that we copied floats into weights_h earlier
          std::memcpy(&w.f, &weights_h[i], sizeof w.f);
      }
      fil::dense_node_init(&nodes[i], w, thresholds_h[i], fids_h[i],
                           def_lefts_h[i], is_leafs_h[i]);
    }

    // clean up
    delete[] def_lefts_h;
    delete[] is_leafs_h;
    CUDA_CHECK(cudaFree(is_leafs_d));
    CUDA_CHECK(cudaFree(def_lefts_d));
    CUDA_CHECK(cudaFree(fids_d));
    CUDA_CHECK(cudaFree(thresholds_d));
    CUDA_CHECK(cudaFree(weights_d));
  }

  void generate_data() {
    // allocate arrays
    size_t num_data = ps.num_rows * ps.num_cols;
    allocate(data_d, num_data);
    bool* mask_d = nullptr;
    allocate(mask_d, num_data);

    // generate random data
    Random::Rng r(ps.seed);
    r.uniform(data_d, num_data, -1.0f, 1.0f, stream);
    r.bernoulli(mask_d, num_data, ps.nan_prob, stream);
    int tpb = 256;
    nan_kernel<<<ceildiv(int(num_data), tpb), tpb, 0, stream>>>(
      data_d, mask_d, num_data, std::numeric_limits<float>::quiet_NaN());
    CUDA_CHECK(cudaPeekAtLastError());

    // copy to host
    data_h.resize(num_data);
    updateHost(data_h.data(), data_d, num_data, stream);
    CUDA_CHECK(cudaStreamSynchronize(stream));

    // clean up
    CUDA_CHECK(cudaFree(mask_d));
  }

  void transform(float f, float& proba, float& output) {
    if ((ps.output & fil::output_t::AVG) != 0) {
      f *= (1.0f / ps.num_trees);
    }
    f += ps.global_bias;
    if ((ps.output & fil::output_t::SIGMOID) != 0) {
      f = sigmoid(f);
    }
    proba = f;
    if ((ps.output & fil::output_t::CLASS) != 0) {
      f = f > ps.threshold ? 1.0f : 0.0f;
    }
    output = f;
  }

  void complement(float* proba) { proba[0] = 1.0f - proba[1]; }

  void predict_on_cpu() {
    // predict on host
    std::vector<float> want_preds_h(ps.num_preds_outputs());
    std::vector<float> want_proba_h(ps.num_proba_outputs());
    int num_nodes = tree_num_nodes();
    switch (ps.leaf_payload_type) {
      case fil::leaf_value_t::FLOAT_SCALAR:
        for (int i = 0; i < ps.num_rows; ++i) {
          float pred = 0.0f;
          for (int j = 0; j < ps.num_trees; ++j) {
            pred +=
              infer_one_tree(&nodes[j * num_nodes], &data_h[i * ps.num_cols]).f;
          }
          transform(pred, want_proba_h[i * 2 + 1], want_preds_h[i]);
          complement(&(want_proba_h[i * 2]));
        }
        break;
      case fil::leaf_value_t::INT_CLASS_LABEL:
        std::vector<int> class_votes(ps.num_classes);
        for (int r = 0; r < ps.num_rows; ++r) {
          std::fill(class_votes.begin(), class_votes.end(), 0);
          for (int j = 0; j < ps.num_trees; ++j) {
            int class_label =
              infer_one_tree(&nodes[j * num_nodes], &data_h[r * ps.num_cols])
                .idx;
            ++class_votes[class_label];
          }
          for (int c = 0; c < ps.num_classes; ++c) {
            float thresholded_proba;  // not used; do argmax instead
            transform(class_votes[c], want_proba_h[r * ps.num_classes + c],
                      thresholded_proba);
          }
          want_preds_h[r] =
            std::max_element(class_votes.begin(), class_votes.end()) -
            class_votes.begin();
        }
        break;
    }

    // copy to GPU
    allocate(want_preds_d, ps.num_preds_outputs());
    allocate(want_proba_d, ps.num_proba_outputs());
    updateDevice(want_preds_d, want_preds_h.data(), ps.num_preds_outputs(),
                 stream);
    updateDevice(want_proba_d, want_proba_h.data(), ps.num_proba_outputs(),
                 stream);
    CUDA_CHECK(cudaStreamSynchronize(stream));
  }

  virtual void init_forest(fil::forest_t* pforest) = 0;

  void predict_on_gpu() {
    fil::forest_t forest = nullptr;
    init_forest(&forest);

    // predict
    allocate(preds_d, ps.num_preds_outputs());
    allocate(proba_d, ps.num_proba_outputs());
    fil::predict(handle, forest, preds_d, data_d, ps.num_rows);
    fil::predict(handle, forest, proba_d, data_d, ps.num_rows, true);
    CUDA_CHECK(cudaStreamSynchronize(stream));

    // cleanup
    fil::free(handle, forest);
  }

  void compare() {
    ASSERT_TRUE(devArrMatch(want_proba_d, proba_d, ps.num_proba_outputs(),
                            CompareApprox<float>(ps.tolerance), stream));
    float tolerance = ps.leaf_payload_type == fil::leaf_value_t::FLOAT_SCALAR
                        ? ps.tolerance
                        : std::numeric_limits<float>::epsilon();
    // in multi-class prediction, floats represent the most likely class
    // and would be generated by converting an int to float
    ASSERT_TRUE(devArrMatch(want_preds_d, preds_d, ps.num_rows,
                            CompareApprox<float>(tolerance), stream));
  }

  fil::val_t infer_one_tree(fil::dense_node_t* root, float* data) {
    int curr = 0;
    float threshold = 0.0f;
    fil::val_t output{.f = 0.0f};
    int fid = 0;
    bool def_left = false, is_leaf = false;
    for (;;) {
      fil::dense_node_decode(&root[curr], &output, &threshold, &fid, &def_left,
                             &is_leaf);
      if (is_leaf) break;
      float val = data[fid];
      bool cond = isnan(val) ? !def_left : val >= threshold;
      curr = (curr << 1) + 1 + (cond ? 1 : 0);
    }
    return output;
  }

  int tree_num_nodes() { return (1 << (ps.depth + 1)) - 1; }

  int forest_num_nodes() { return tree_num_nodes() * ps.num_trees; }

  // predictions
  float* preds_d = nullptr;
  float* proba_d = nullptr;
  float* want_preds_d = nullptr;
  float* want_proba_d = nullptr;

  // input data
  float* data_d = nullptr;
  std::vector<float> data_h;

  // forest data
  std::vector<fil::dense_node_t> nodes;

  // parameters
  cudaStream_t stream;
  cumlHandle handle;
  FilTestParams ps;
};

class PredictDenseFilTest : public BaseFilTest {
 protected:
  void init_forest(fil::forest_t* pforest) override {
    // init FIL model
    fil::forest_params_t fil_ps;
    fil_ps.depth = ps.depth;
    fil_ps.num_trees = ps.num_trees;
    fil_ps.num_cols = ps.num_cols;
    fil_ps.algo = ps.algo;
    fil_ps.output = ps.output;
    fil_ps.threshold = ps.threshold;
    fil_ps.global_bias = ps.global_bias;
    fil_ps.leaf_payload_type = ps.leaf_payload_type;
    fil_ps.num_classes = ps.num_classes;
    fil::init_dense(handle, pforest, nodes.data(), &fil_ps);
  }
};

class PredictSparseFilTest : public BaseFilTest {
 protected:
  void dense2sparse_node(const fil::dense_node_t* dense_root, int i_dense,
                         int i_sparse_root, int i_sparse) {
    float threshold;
    fil::val_t output;
    int feature;
    bool def_left, is_leaf;
    dense_node_decode(&dense_root[i_dense], &output, &threshold, &feature,
                      &def_left, &is_leaf);
    if (is_leaf) {
      // leaf sparse node
      sparse_node_init(&sparse_nodes[i_sparse], output, threshold, feature,
                       def_left, is_leaf, 0);
      return;
    }
    // inner sparse node
    // reserve space for children
    int left_index = sparse_nodes.size();
    sparse_nodes.push_back(fil::sparse_node_t());
    sparse_nodes.push_back(fil::sparse_node_t());
    sparse_node_init(&sparse_nodes[i_sparse], output, threshold, feature,
                     def_left, is_leaf, left_index - i_sparse_root);
    dense2sparse_node(dense_root, 2 * i_dense + 1, i_sparse_root, left_index);
    dense2sparse_node(dense_root, 2 * i_dense + 2, i_sparse_root,
                      left_index + 1);
  }

  void dense2sparse_tree(const fil::dense_node_t* dense_root) {
    int i_sparse_root = sparse_nodes.size();
    sparse_nodes.push_back(fil::sparse_node_t());
    dense2sparse_node(dense_root, 0, i_sparse_root, i_sparse_root);
    trees.push_back(i_sparse_root);
  }

  void dense2sparse() {
    for (int tree = 0; tree < ps.num_trees; ++tree) {
      dense2sparse_tree(&nodes[tree * tree_num_nodes()]);
    }
  }

  void init_forest(fil::forest_t* pforest) override {
    // init FIL model
    fil::forest_params_t fil_params;
    fil_params.num_trees = ps.num_trees;
    fil_params.num_cols = ps.num_cols;
    fil_params.algo = ps.algo;
    fil_params.output = ps.output;
    fil_params.threshold = ps.threshold;
    fil_params.global_bias = ps.global_bias;
    fil_params.leaf_payload_type = ps.leaf_payload_type;
    fil_params.num_classes = ps.num_classes;
    dense2sparse();
    fil_params.num_nodes = sparse_nodes.size();
    fil::init_sparse(handle, pforest, trees.data(), sparse_nodes.data(),
                     &fil_params);
  }
  std::vector<fil::sparse_node_t> sparse_nodes;
  std::vector<int> trees;
};

class TreeliteFilTest : public BaseFilTest {
 protected:
  /** adds nodes[node] of tree starting at index root to builder
      at index at *pkey, increments *pkey,
      and returns the treelite key of the node */
  int node_to_treelite(tlf::TreeBuilder* builder, int* pkey, int root,
                       int node) {
    int key = (*pkey)++;
    TL_CPP_CHECK(builder->CreateNode(key));
    int feature;
    float threshold;
    fil::val_t output;
    bool is_leaf, default_left;
    fil::dense_node_decode(&nodes[node], &output, &threshold, &feature,
                           &default_left, &is_leaf);
    if (is_leaf) {
      switch (ps.leaf_payload_type) {
        case fil::leaf_value_t::FLOAT_SCALAR:
          // default is fil::FLOAT_SCALAR
          TL_CPP_CHECK(builder->SetLeafNode(key, output.f));
          break;
        case fil::leaf_value_t::INT_CLASS_LABEL:
          std::vector<tl::tl_float> vec(ps.num_classes);
          for (int i = 0; i < ps.num_classes; ++i)
            vec[i] = i == output.idx ? 1.0f : 0.0f;
          TL_CPP_CHECK(builder->SetLeafVectorNode(key, vec));
      }
    } else {
      int left = root + 2 * (node - root) + 1;
      int right = root + 2 * (node - root) + 2;
      switch (ps.op) {
        case tl::Operator::kLT:
          break;
        case tl::Operator::kLE:
          // adjust the threshold
          threshold =
            std::nextafterf(threshold, -std::numeric_limits<float>::infinity());
          break;
        case tl::Operator::kGT:
          // adjust the threshold; left and right still need to be swapped
          threshold =
            std::nextafterf(threshold, -std::numeric_limits<float>::infinity());
        case tl::Operator::kGE:
          // swap left and right
          std::swap(left, right);
          default_left = !default_left;
          break;
        default:
          ASSERT(false, "comparison operator must be <, >, <= or >=");
      }
      int left_key = node_to_treelite(builder, pkey, root, left);
      int right_key = node_to_treelite(builder, pkey, root, right);
      TL_CPP_CHECK(builder->SetNumericalTestNode(
        key, feature, ps.op, threshold, default_left, left_key, right_key));
    }
    return key;
  }

  void init_forest_impl(fil::forest_t* pforest,
                        fil::storage_type_t storage_type) {
    bool random_forest_flag = (ps.output & fil::output_t::AVG) != 0;
    int treelite_num_classes =
      ps.leaf_payload_type == fil::leaf_value_t::FLOAT_SCALAR ? 1
                                                              : ps.num_classes;
    std::unique_ptr<tlf::ModelBuilder> model_builder(new tlf::ModelBuilder(
      ps.num_cols, treelite_num_classes, random_forest_flag));

    // prediction transform
    if ((ps.output & fil::output_t::SIGMOID) != 0) {
      model_builder->SetModelParam("pred_transform", "sigmoid");
    }

    // global bias
    char* global_bias_str = nullptr;
    ASSERT(asprintf(&global_bias_str, "%f", double(ps.global_bias)) > 0,
           "cannot convert global_bias into a string");
    model_builder->SetModelParam("global_bias", global_bias_str);
    free(global_bias_str);

    // build the trees
    for (int i_tree = 0; i_tree < ps.num_trees; ++i_tree) {
      tlf::TreeBuilder* tree_builder = new tlf::TreeBuilder();
      int key_counter = 0;
      int root = i_tree * tree_num_nodes();
      int root_key = node_to_treelite(tree_builder, &key_counter, root, root);
      TL_CPP_CHECK(tree_builder->SetRootNode(root_key));
      // InsertTree() consumes tree_builder
      TL_CPP_CHECK(model_builder->InsertTree(tree_builder));
    }

    // commit the model
    std::unique_ptr<tl::Model> model(new tl::Model);
    TL_CPP_CHECK(model_builder->CommitModel(model.get()));

    // init FIL forest with the model
    fil::treelite_params_t params;
    params.algo = ps.algo;
    params.threshold = ps.threshold;
    params.output_class = (ps.output & fil::output_t::CLASS) != 0;
    params.storage_type = storage_type;
    fil::from_treelite(handle, pforest, (ModelHandle)model.get(), &params);
    CUDA_CHECK(cudaStreamSynchronize(stream));
  }
};

class TreeliteDenseFilTest : public TreeliteFilTest {
 protected:
  void init_forest(fil::forest_t* pforest) override {
    init_forest_impl(pforest, fil::storage_type_t::DENSE);
  }
};

class TreeliteSparseFilTest : public TreeliteFilTest {
 protected:
  void init_forest(fil::forest_t* pforest) override {
    init_forest_impl(pforest, fil::storage_type_t::SPARSE);
  }
};

class TreeliteAutoFilTest : public TreeliteFilTest {
 protected:
  void init_forest(fil::forest_t* pforest) override {
    init_forest_impl(pforest, fil::storage_type_t::AUTO);
  }
};

// rows, cols, nan_prob, depth, num_trees, leaf_prob, output, threshold,
// global_bias, algo, seed, tolerance, branch comparison operator, FIL implementation, number of classes
std::vector<FilTestParams> predict_dense_inputs = {
  {20000, 50, 0.05, 8, 50, 0.05, fil::output_t::RAW, 0, 0, fil::algo_t::NAIVE,
   42, 2e-3f, tl::Operator(0), fil::leaf_value_t::FLOAT_SCALAR, 0},
  {20000, 50, 0.05, 8, 50, 0.05, fil::output_t::RAW, 0, 0,
   fil::algo_t::TREE_REORG, 42, 2e-3f, tl::Operator(0),
   fil::leaf_value_t::FLOAT_SCALAR, 0},
  {20000, 50, 0.05, 8, 50, 0.05, fil::output_t::RAW, 0, 0,
   fil::algo_t::BATCH_TREE_REORG, 42, 2e-3f, tl::Operator(0),
   fil::leaf_value_t::FLOAT_SCALAR, 0},
  {20000, 50, 0.05, 8, 50, 0.05, fil::output_t::SIGMOID, 0, 0,
   fil::algo_t::NAIVE, 42, 2e-3f, tl::Operator(0),
   fil::leaf_value_t::FLOAT_SCALAR, 0},
  {20000, 50, 0.05, 8, 50, 0.05, fil::output_t::SIGMOID, 0, 0,
   fil::algo_t::TREE_REORG, 42, 2e-3f, tl::Operator(0),
   fil::leaf_value_t::FLOAT_SCALAR, 0},
  {20000, 50, 0.05, 8, 50, 0.05, fil::output_t::SIGMOID, 0, 0,
   fil::algo_t::BATCH_TREE_REORG, 42, 2e-3f, tl::Operator(0),
   fil::leaf_value_t::FLOAT_SCALAR, 0},
  {20000, 50, 0.05, 8, 50, 0.05,
   fil::output_t(fil::output_t::SIGMOID | fil::output_t::CLASS), 0, 0,
   fil::algo_t::NAIVE, 42, 2e-3f, tl::Operator(0),
   fil::leaf_value_t::FLOAT_SCALAR, 0},
  {20000, 50, 0.05, 8, 50, 0.05,
   fil::output_t(fil::output_t::SIGMOID | fil::output_t::CLASS), 0, 0,
   fil::algo_t::TREE_REORG, 42, 2e-3f, tl::Operator(0),
   fil::leaf_value_t::FLOAT_SCALAR, 0},
  {20000, 50, 0.05, 8, 50, 0.05,
   fil::output_t(fil::output_t::SIGMOID | fil::output_t::CLASS), 0, 0,
   fil::algo_t::BATCH_TREE_REORG, 42, 2e-3f, tl::Operator(0),
   fil::leaf_value_t::FLOAT_SCALAR, 0},
  {20000, 50, 0.05, 8, 50, 0.05, fil::output_t::AVG, 0, 0, fil::algo_t::NAIVE,
   42, 2e-3f, tl::Operator(0), fil::leaf_value_t::FLOAT_SCALAR, 0},
  {20000, 50, 0.05, 8, 50, 0.05, fil::output_t::AVG, 0, 0,
   fil::algo_t::TREE_REORG, 42, 2e-3f, tl::Operator(0),
   fil::leaf_value_t::FLOAT_SCALAR, 0},
  {20000, 50, 0.05, 8, 50, 0.05, fil::output_t::AVG, 0, 0,
   fil::algo_t::BATCH_TREE_REORG, 42, 2e-3f, tl::Operator(0),
   fil::leaf_value_t::FLOAT_SCALAR, 0},
  {20000, 50, 0.05, 8, 50, 0.05,
   fil::output_t(fil::output_t::AVG | fil::output_t::CLASS), 0, 0,
   fil::algo_t::NAIVE, 42, 2e-3f, tl::Operator(0),
   fil::leaf_value_t::FLOAT_SCALAR, 0},
  {20000, 50, 0.05, 8, 50, 0.05,
   fil::output_t(fil::output_t::AVG | fil::output_t::CLASS), 0, 0,
   fil::algo_t::TREE_REORG, 42, 2e-3f, tl::Operator(0),
   fil::leaf_value_t::FLOAT_SCALAR, 0},
  {20000, 50, 0.05, 8, 50, 0.05,
   fil::output_t(fil::output_t::AVG | fil::output_t::CLASS), 0, 0,
   fil::algo_t::BATCH_TREE_REORG, 42, 2e-3f, tl::Operator(0),
   fil::leaf_value_t::FLOAT_SCALAR, 0},
  {20000, 50, 0.05, 8, 50, 0.05, fil::output_t::RAW, 0, 0.5,
   fil::algo_t::TREE_REORG, 42, 2e-3f, tl::Operator(0),
   fil::leaf_value_t::FLOAT_SCALAR, 0},
  {20000, 50, 0.05, 8, 50, 0.05, fil::output_t::SIGMOID, 0, 0.5,
   fil::algo_t::BATCH_TREE_REORG, 42, 2e-3f, tl::Operator(0),
   fil::leaf_value_t::FLOAT_SCALAR, 0},
  {20000, 50, 0.05, 8, 50, 0.05, fil::output_t::AVG, 0, 0.5, fil::algo_t::NAIVE,
   42, 2e-3f, tl::Operator(0), fil::leaf_value_t::FLOAT_SCALAR, 0},
  {20000, 50, 0.05, 8, 50, 0.05,
   fil::output_t(fil::output_t::AVG | fil::output_t::CLASS), 1.0, 0.5,
   fil::algo_t::TREE_REORG, 42, 2e-3f, tl::Operator(0),
   fil::leaf_value_t::FLOAT_SCALAR, 0},
  {20000, 50, 0.05, 8, 50, 0.05, fil::output_t::SIGMOID, 0, 0,
   fil::algo_t::ALGO_AUTO, 42, 2e-3f, tl::Operator(0),
   fil::leaf_value_t::FLOAT_SCALAR, 0},
  {20000, 50, 0.05, 8, 50, 0.05,
   fil::output_t(fil::output_t::AVG | fil::output_t::CLASS), 0, 0,
   fil::algo_t::BATCH_TREE_REORG, 42, 2e-3f, tl::Operator(0),
   fil::leaf_value_t::INT_CLASS_LABEL, 5},
  {20000, 50, 0.05, 8, 50, 0.05,
   fil::output_t(fil::output_t::AVG | fil::output_t::CLASS), 0, 0,
   fil::algo_t::NAIVE, 42, 2e-3f, tl::Operator(0),
   fil::leaf_value_t::INT_CLASS_LABEL, 2},
  {20000, 50, 0.05, 8, 50, 0.05, fil::output_t::RAW, 0, 0,
   fil::algo_t::TREE_REORG, 42, 2e-3f, tl::Operator(0),
   fil::leaf_value_t::INT_CLASS_LABEL, 5},
  {20000, 50, 0.05, 8, 50, 0.05, fil::output_t::SIGMOID, 0, 0,
   fil::algo_t::NAIVE, 42, 2e-3f, tl::Operator(0),
   fil::leaf_value_t::INT_CLASS_LABEL, 7},
  {20000, 50, 0.05, 8, 50, 0.05, fil::output_t::RAW, 0, 0.5,
   fil::algo_t::TREE_REORG, 42, 2e-3f, tl::Operator(0),
   fil::leaf_value_t::INT_CLASS_LABEL, 4},
  {20000, 50, 0.05, 8, 50, 0.05, fil::output_t::AVG, 0, 0.5, fil::algo_t::NAIVE,
   42, 2e-3f, tl::Operator(0), fil::leaf_value_t::INT_CLASS_LABEL, 4},
};

TEST_P(PredictDenseFilTest, Predict) { compare(); }

INSTANTIATE_TEST_CASE_P(FilTests, PredictDenseFilTest,
                        testing::ValuesIn(predict_dense_inputs));

// rows, cols, nan_prob, depth, num_trees, leaf_prob, output, threshold,
// global_bias, algo, seed, tolerance, branch comparison operator, FIL implementation, number of classes
std::vector<FilTestParams> predict_sparse_inputs = {
  {20000, 50, 0.05, 8, 50, 0.05, fil::output_t::RAW, 0, 0, fil::algo_t::NAIVE,
   42, 2e-3f, tl::Operator(0), fil::leaf_value_t::FLOAT_SCALAR, 0},
  {20000, 50, 0.05, 8, 50, 0.05, fil::output_t::SIGMOID, 0, 0,
   fil::algo_t::NAIVE, 42, 2e-3f, tl::Operator(0),
   fil::leaf_value_t::FLOAT_SCALAR, 0},
  {20000, 50, 0.05, 8, 50, 0.05,
   fil::output_t(fil::output_t::SIGMOID | fil::output_t::CLASS), 0, 0,
   fil::algo_t::NAIVE, 42, 2e-3f, tl::Operator(0),
   fil::leaf_value_t::FLOAT_SCALAR, 0},
  {20000, 50, 0.05, 8, 50, 0.05, fil::output_t::AVG, 0, 0, fil::algo_t::NAIVE,
   42, 2e-3f, tl::Operator(0), fil::leaf_value_t::FLOAT_SCALAR, 0},
  {20000, 50, 0.05, 8, 50, 0.05,
   fil::output_t(fil::output_t::AVG | fil::output_t::CLASS), 0, 0.5,
   fil::algo_t::NAIVE, 42, 2e-3f, tl::Operator(0),
   fil::leaf_value_t::FLOAT_SCALAR, 0},
  {20000, 50, 0.05, 8, 50, 0.05, fil::output_t::RAW, 0, 0.5, fil::algo_t::NAIVE,
   42, 2e-3f, tl::Operator(0), fil::leaf_value_t::FLOAT_SCALAR, 0},
  {20000, 50, 0.05, 8, 50, 0.05, fil::output_t::SIGMOID, 0, 0.5,
   fil::algo_t::NAIVE, 42, 2e-3f, tl::Operator(0),
   fil::leaf_value_t::FLOAT_SCALAR, 0},
  {20000, 50, 0.05, 8, 50, 0.05, fil::output_t::AVG, 0, 0.5, fil::algo_t::NAIVE,
   42, 2e-3f, tl::Operator(0), fil::leaf_value_t::FLOAT_SCALAR, 0},
  {20000, 50, 0.05, 8, 50, 0.05,
   fil::output_t(fil::output_t::AVG | fil::output_t::CLASS), 1.0, 0.5,
   fil::algo_t::NAIVE, 42, 2e-3f, tl::Operator(0),
   fil::leaf_value_t::FLOAT_SCALAR, 0},
  {20000, 50, 0.05, 8, 50, 0.05,
   fil::output_t(fil::output_t::SIGMOID | fil::output_t::CLASS), 0, 0,
   fil::algo_t::ALGO_AUTO, 42, 2e-3f, tl::Operator(0),
   fil::leaf_value_t::FLOAT_SCALAR, 0},
  {20000, 50, 0.05, 8, 50, 0.05,
   fil::output_t(fil::output_t::AVG | fil::output_t::CLASS), 1.0, 0.5,
   fil::algo_t::NAIVE, 42, 2e-3f, tl::Operator(0),
   fil::leaf_value_t::INT_CLASS_LABEL, 5000},
  {20000, 50, 0.05, 8, 50, 0.05, fil::output_t::RAW, 0, 0.5, fil::algo_t::NAIVE,
   42, 2e-3f, tl::Operator(0), fil::leaf_value_t::INT_CLASS_LABEL, 6},
  {20000, 50, 0.05, 8, 50, 0.05,
   fil::output_t(fil::output_t::AVG | fil::output_t::CLASS), 0, 0.5,
   fil::algo_t::NAIVE, 42, 2e-3f, tl::Operator(0),
   fil::leaf_value_t::INT_CLASS_LABEL, 2},
  {20000, 50, 0.05, 8, 50, 0.05, fil::output_t::SIGMOID, 0, 0,
   fil::algo_t::NAIVE, 42, 2e-3f, tl::Operator(0),
   fil::leaf_value_t::INT_CLASS_LABEL, 3},
  {20000, 50, 0.05, 8, 50, 0.05, fil::output_t::RAW, 0, 0, fil::algo_t::NAIVE,
   42, 2e-3f, tl::Operator(0), fil::leaf_value_t::INT_CLASS_LABEL, 3},
};

TEST_P(PredictSparseFilTest, Predict) { compare(); }

INSTANTIATE_TEST_CASE_P(FilTests, PredictSparseFilTest,
                        testing::ValuesIn(predict_sparse_inputs));

// rows, cols, nan_prob, depth, num_trees, leaf_prob, output, threshold,
// global_bias, algo, seed, tolerance, branch comparison operator, FIL implementation, number of classes
std::vector<FilTestParams> import_dense_inputs = {
  {20000, 50, 0.05, 8, 50, 0.05, fil::output_t::RAW, 0, 0, fil::algo_t::NAIVE,
   42, 2e-3f, tl::Operator::kLT, fil::leaf_value_t::FLOAT_SCALAR, 0},
  {20000, 50, 0.05, 8, 50, 0.05, fil::output_t::SIGMOID, 0, 0,
   fil::algo_t::NAIVE, 42, 2e-3f, tl::Operator::kLE,
   fil::leaf_value_t::FLOAT_SCALAR, 0},
  {20000, 50, 0.05, 8, 50, 0.05,
   fil::output_t(fil::output_t::SIGMOID | fil::output_t::CLASS), 0, 0,
   fil::algo_t::NAIVE, 42, 2e-3f, tl::Operator::kGT,
   fil::leaf_value_t::FLOAT_SCALAR, 0},
  {20000, 50, 0.05, 8, 50, 0.05, fil::output_t::AVG, 0, 0, fil::algo_t::NAIVE,
   42, 2e-3f, tl::Operator::kGE, fil::leaf_value_t::FLOAT_SCALAR, 0},
  {20000, 50, 0.05, 8, 50, 0.05,
   fil::output_t(fil::output_t::AVG | fil::output_t::CLASS), 0, 0,
   fil::algo_t::NAIVE, 42, 2e-3f, tl::Operator::kLT,
   fil::leaf_value_t::FLOAT_SCALAR, 0},
  {20000, 50, 0.05, 8, 50, 0.05, fil::output_t::RAW, 0, 0,
   fil::algo_t::TREE_REORG, 42, 2e-3f, tl::Operator::kLE,
   fil::leaf_value_t::FLOAT_SCALAR, 0},
  {20000, 50, 0.05, 8, 50, 0.05, fil::output_t::SIGMOID, 0, 0,
   fil::algo_t::TREE_REORG, 42, 2e-3f, tl::Operator::kGT,
   fil::leaf_value_t::FLOAT_SCALAR, 0},
  {20000, 50, 0.05, 8, 50, 0.05,
   fil::output_t(fil::output_t::SIGMOID | fil::output_t::CLASS), 0, 0,
   fil::algo_t::TREE_REORG, 42, 2e-3f, tl::Operator::kGE,
   fil::leaf_value_t::FLOAT_SCALAR, 0},
  {20000, 50, 0.05, 8, 50, 0.05, fil::output_t::AVG, 0, 0,
   fil::algo_t::TREE_REORG, 42, 2e-3f, tl::Operator::kLT,
   fil::leaf_value_t::FLOAT_SCALAR, 0},
  {20000, 50, 0.05, 8, 50, 0.05,
   fil::output_t(fil::output_t::AVG | fil::output_t::CLASS), 0, 0,
   fil::algo_t::TREE_REORG, 42, 2e-3f, tl::Operator::kLE,
   fil::leaf_value_t::FLOAT_SCALAR, 0},
  {20000, 50, 0.05, 8, 50, 0.05, fil::output_t::RAW, 0, 0,
   fil::algo_t::BATCH_TREE_REORG, 42, 2e-3f, tl::Operator::kLT,
   fil::leaf_value_t::FLOAT_SCALAR, 0},
  {20000, 50, 0.05, 8, 50, 0.05, fil::output_t::SIGMOID, 0, 0,
   fil::algo_t::BATCH_TREE_REORG, 42, 2e-3f, tl::Operator::kLT,
   fil::leaf_value_t::FLOAT_SCALAR, 0},
  {20000, 50, 0.05, 8, 50, 0.05, fil::output_t::RAW, 0, 0,
   fil::algo_t::BATCH_TREE_REORG, 42, 2e-3f, tl::Operator::kLE,
   fil::leaf_value_t::FLOAT_SCALAR, 0},
  {20000, 50, 0.05, 8, 50, 0.05, fil::output_t::SIGMOID, 0, 0,
   fil::algo_t::BATCH_TREE_REORG, 42, 2e-3f, tl::Operator::kLE,
   fil::leaf_value_t::FLOAT_SCALAR, 0},
  {20000, 50, 0.05, 8, 50, 0.05, fil::output_t::RAW, 0, 0,
   fil::algo_t::BATCH_TREE_REORG, 42, 2e-3f, tl::Operator::kGT,
   fil::leaf_value_t::FLOAT_SCALAR, 0},
  {20000, 50, 0.05, 8, 50, 0.05, fil::output_t::SIGMOID, 0, 0,
   fil::algo_t::BATCH_TREE_REORG, 42, 2e-3f, tl::Operator::kGT,
   fil::leaf_value_t::FLOAT_SCALAR, 0},
  {20000, 50, 0.05, 8, 50, 0.05, fil::output_t::RAW, 0, 0,
   fil::algo_t::BATCH_TREE_REORG, 42, 2e-3f, tl::Operator::kGE,
   fil::leaf_value_t::FLOAT_SCALAR, 0},
  {20000, 50, 0.05, 8, 50, 0.05, fil::output_t::SIGMOID, 0, 0,
   fil::algo_t::BATCH_TREE_REORG, 42, 2e-3f, tl::Operator::kGE,
   fil::leaf_value_t::FLOAT_SCALAR, 0},
  {20000, 50, 0.05, 8, 50, 0.05,
   fil::output_t(fil::output_t::SIGMOID | fil::output_t::CLASS), 0, 0,
   fil::algo_t::BATCH_TREE_REORG, 42, 2e-3f, tl::Operator::kLT,
   fil::leaf_value_t::FLOAT_SCALAR, 0},
  {20000, 50, 0.05, 8, 50, 0.05,
   fil::output_t(fil::output_t::SIGMOID | fil::output_t::CLASS), 0, 0,
   fil::algo_t::BATCH_TREE_REORG, 42, 2e-3f, tl::Operator::kLE,
   fil::leaf_value_t::FLOAT_SCALAR, 0},
  {20000, 50, 0.05, 8, 50, 0.05, fil::output_t::AVG, 0, 0,
   fil::algo_t::BATCH_TREE_REORG, 42, 2e-3f, tl::Operator::kLT,
   fil::leaf_value_t::FLOAT_SCALAR, 0},
  {20000, 50, 0.05, 8, 50, 0.05, fil::output_t::AVG, 0, 0,
   fil::algo_t::BATCH_TREE_REORG, 42, 2e-3f, tl::Operator::kLE,
   fil::leaf_value_t::FLOAT_SCALAR, 0},
  {20000, 50, 0.05, 8, 50, 0.05,
   fil::output_t(fil::output_t::AVG | fil::output_t::CLASS), 0, 0,
   fil::algo_t::BATCH_TREE_REORG, 42, 2e-3f, tl::Operator::kGT,
   fil::leaf_value_t::FLOAT_SCALAR, 0},
  {20000, 50, 0.05, 8, 50, 0.05,
   fil::output_t(fil::output_t::AVG | fil::output_t::CLASS), 0, 0,
   fil::algo_t::BATCH_TREE_REORG, 42, 2e-3f, tl::Operator::kGE,
   fil::leaf_value_t::FLOAT_SCALAR, 0},
  {20000, 50, 0.05, 8, 50, 0.05, fil::output_t::RAW, 0, 0.5,
   fil::algo_t::TREE_REORG, 42, 2e-3f, tl::Operator::kLT,
   fil::leaf_value_t::FLOAT_SCALAR, 0},
  {20000, 50, 0.05, 8, 50, 0.05, fil::output_t::SIGMOID, 0, 0.5,
   fil::algo_t::BATCH_TREE_REORG, 42, 2e-3f, tl::Operator::kLE,
   fil::leaf_value_t::FLOAT_SCALAR, 0},
  {20000, 50, 0.05, 8, 50, 0.05, fil::output_t::AVG, 0, 0.5, fil::algo_t::NAIVE,
   42, 2e-3f, tl::Operator::kGT, fil::leaf_value_t::FLOAT_SCALAR, 0},
  {20000, 50, 0.05, 8, 50, 0.05,
   fil::output_t(fil::output_t::AVG | fil::output_t::CLASS), 1.0, 0.5,
   fil::algo_t::TREE_REORG, 42, 2e-3f, tl::Operator::kGE,
   fil::leaf_value_t::FLOAT_SCALAR, 0},
  {20000, 50, 0.05, 8, 50, 0.05, fil::output_t::SIGMOID, 0, 0,
   fil::algo_t::ALGO_AUTO, 42, 2e-3f, tl::Operator::kLE,
   fil::leaf_value_t::FLOAT_SCALAR, 0},
  {20000, 50, 0.05, 8, 50, 0.05, fil::output_t::SIGMOID, 0, 0,
   fil::algo_t::ALGO_AUTO, 42, 2e-3f, tl::Operator::kLE,
   fil::leaf_value_t::FLOAT_SCALAR, 0},
  {20000, 50, 0.05, 8, 50, 0.05,
   fil::output_t(fil::output_t::SIGMOID | fil::output_t::AVG), 0, 0,
   fil::algo_t::BATCH_TREE_REORG, 42, 2e-3f, tl::Operator::kGE,
   fil::leaf_value_t::INT_CLASS_LABEL, 5},
  {20000, 50, 0.05, 8, 50, 0.05, fil::output_t::AVG, 0, 0,
   fil::algo_t::BATCH_TREE_REORG, 42, 2e-3f, tl::Operator::kGT,
   fil::leaf_value_t::INT_CLASS_LABEL, 6},
  {20000, 50, 0.05, 8, 50, 0.05,
   fil::output_t(fil::output_t::SIGMOID | fil::output_t::AVG), 0, 0,
   fil::algo_t::BATCH_TREE_REORG, 42, 2e-3f, tl::Operator::kLE,
   fil::leaf_value_t::INT_CLASS_LABEL, 3},
  {20000, 50, 0.05, 8, 50, 0.05, fil::output_t::AVG, 0, 0,
   fil::algo_t::BATCH_TREE_REORG, 42, 2e-3f, tl::Operator::kLE,
   fil::leaf_value_t::INT_CLASS_LABEL, 5},
  {20000, 50, 0.05, 8, 50, 0.05,
   fil::output_t(fil::output_t::AVG | fil::output_t::CLASS), 0, 0,
   fil::algo_t::TREE_REORG, 42, 2e-3f, tl::Operator::kLE,
   fil::leaf_value_t::INT_CLASS_LABEL, 5},
  {20000, 50, 0.05, 8, 50, 0.05, fil::output_t::AVG, 0, 0,
   fil::algo_t::TREE_REORG, 42, 2e-3f, tl::Operator::kLE,
   fil::leaf_value_t::INT_CLASS_LABEL, 7},
  {20000, 50, 0.05, 8, 50, 0.05,
   fil::output_t(fil::output_t::AVG | fil::output_t::CLASS), 0, 0,
   fil::algo_t::NAIVE, 42, 2e-3f, tl::Operator::kLT,
   fil::leaf_value_t::INT_CLASS_LABEL, 2},
  {20000, 50, 0.05, 8, 50, 0.05, fil::output_t::AVG, 0, 0, fil::algo_t::NAIVE,
   42, 2e-3f, tl::Operator::kLT, fil::leaf_value_t::INT_CLASS_LABEL, 6},
};

TEST_P(TreeliteDenseFilTest, Import) { compare(); }

INSTANTIATE_TEST_CASE_P(FilTests, TreeliteDenseFilTest,
                        testing::ValuesIn(import_dense_inputs));

// rows, cols, nan_prob, depth, num_trees, leaf_prob, output, threshold,
// global_bias, algo, seed, tolerance, branch comparison operator, FIL implementation, number of classes
std::vector<FilTestParams> import_sparse_inputs = {
  {20000, 50, 0.05, 8, 50, 0.05, fil::output_t::RAW, 0, 0, fil::algo_t::NAIVE,
   42, 2e-3f, tl::Operator::kLT, fil::leaf_value_t::FLOAT_SCALAR, 0},
  {20000, 50, 0.05, 8, 50, 0.05, fil::output_t::SIGMOID, 0, 0,
   fil::algo_t::NAIVE, 42, 2e-3f, tl::Operator::kLE,
   fil::leaf_value_t::FLOAT_SCALAR, 0},
  {20000, 50, 0.05, 8, 50, 0.05,
   fil::output_t(fil::output_t::SIGMOID | fil::output_t::CLASS), 0, 0,
   fil::algo_t::NAIVE, 42, 2e-3f, tl::Operator::kGT,
   fil::leaf_value_t::FLOAT_SCALAR, 0},
  {20000, 50, 0.05, 8, 50, 0.05, fil::output_t::AVG, 0, 0, fil::algo_t::NAIVE,
   42, 2e-3f, tl::Operator::kGE, fil::leaf_value_t::FLOAT_SCALAR, 0},
  {20000, 50, 0.05, 8, 50, 0.05,
   fil::output_t(fil::output_t::AVG | fil::output_t::CLASS), 0, 0,
   fil::algo_t::NAIVE, 42, 2e-3f, tl::Operator::kLT,
   fil::leaf_value_t::FLOAT_SCALAR, 0},
  {20000, 50, 0.05, 8, 50, 0.05, fil::output_t::RAW, 0, 0.5, fil::algo_t::NAIVE,
   42, 2e-3f, tl::Operator::kLT, fil::leaf_value_t::FLOAT_SCALAR, 0},
  {20000, 50, 0.05, 8, 50, 0.05, fil::output_t::SIGMOID, 0, 0.5,
   fil::algo_t::NAIVE, 42, 2e-3f, tl::Operator::kLE,
   fil::leaf_value_t::FLOAT_SCALAR, 0},
  {20000, 50, 0.05, 8, 50, 0.05, fil::output_t::AVG, 0, 0.5, fil::algo_t::NAIVE,
   42, 2e-3f, tl::Operator::kGT, fil::leaf_value_t::FLOAT_SCALAR, 0},
  {20000, 50, 0.05, 8, 50, 0.05,
   fil::output_t(fil::output_t::AVG | fil::output_t::CLASS), 1.0, 0.5,
   fil::algo_t::NAIVE, 42, 2e-3f, tl::Operator::kGE,
   fil::leaf_value_t::FLOAT_SCALAR, 0},
  {20000, 50, 0.05, 8, 50, 0.05, fil::output_t::RAW, 0, 0,
   fil::algo_t::ALGO_AUTO, 42, 2e-3f, tl::Operator::kLT,
   fil::leaf_value_t::FLOAT_SCALAR, 0},
  {20000, 50, 0.05, 8, 50, 0.05,
   fil::output_t(fil::output_t::AVG | fil::output_t::CLASS), 1.0, 0.5,
   fil::algo_t::NAIVE, 42, 2e-3f, tl::Operator::kGE,
   fil::leaf_value_t::INT_CLASS_LABEL, 10},
  {20000, 50, 0.05, 8, 50, 0.05, fil::output_t::AVG, 0, 0,
   fil::algo_t::ALGO_AUTO, 42, 2e-3f, tl::Operator::kLT,
   fil::leaf_value_t::INT_CLASS_LABEL, 4},
  {20000, 50, 0.05, 8, 50, 0.05,
   fil::output_t(fil::output_t::SIGMOID | fil::output_t::AVG), 0, 0,
   fil::algo_t::NAIVE, 42, 2e-3f, tl::Operator::kLE,
   fil::leaf_value_t::INT_CLASS_LABEL, 5},
  {20000, 50, 0.05, 8, 50, 0.05,
   fil::output_t(fil::output_t::AVG | fil::output_t::CLASS), 0, 0,
   fil::algo_t::NAIVE, 42, 2e-3f, tl::Operator::kLT,
   fil::leaf_value_t::INT_CLASS_LABEL, 2},
  {20000, 50, 0.05, 8, 50, 0.05, fil::output_t::AVG, 0, 0.5, fil::algo_t::NAIVE,
   42, 2e-3f, tl::Operator::kLT, fil::leaf_value_t::INT_CLASS_LABEL, 3},
};

TEST_P(TreeliteSparseFilTest, Import) { compare(); }

INSTANTIATE_TEST_CASE_P(FilTests, TreeliteSparseFilTest,
                        testing::ValuesIn(import_sparse_inputs));

// rows, cols, nan_prob, depth, num_trees, leaf_prob, output, threshold,
// global_bias, algo, seed, tolerance, branch comparison operator, FIL implementation, number of classes
std::vector<FilTestParams> import_auto_inputs = {
  {20000, 50, 0.05, 10, 50, 0.05, fil::output_t::RAW, 0, 0,
   fil::algo_t::ALGO_AUTO, 42, 2e-3f, tl::Operator::kLT,
   fil::leaf_value_t::FLOAT_SCALAR, 0},
  {20000, 50, 0.05, 15, 50, 0.05, fil::output_t::RAW, 0, 0,
   fil::algo_t::ALGO_AUTO, 42, 2e-3f, tl::Operator::kLT,
   fil::leaf_value_t::FLOAT_SCALAR, 0},
  {20000, 50, 0.05, 19, 50, 0.05, fil::output_t::RAW, 0, 0,
   fil::algo_t::ALGO_AUTO, 42, 2e-3f, tl::Operator::kLT,
   fil::leaf_value_t::FLOAT_SCALAR, 0},
  {20000, 50, 0.05, 19, 50, 0.05, fil::output_t::RAW, 0, 0,
   fil::algo_t::BATCH_TREE_REORG, 42, 2e-3f, tl::Operator::kLT,
   fil::leaf_value_t::FLOAT_SCALAR, 0},
  {20000, 50, 0.05, 10, 50, 0.05, fil::output_t::AVG, 0, 0,
   fil::algo_t::ALGO_AUTO, 42, 2e-3f, tl::Operator::kLT,
   fil::leaf_value_t::INT_CLASS_LABEL, 3},
  {20000, 50, 0.05, 19, 50, 0.05, fil::output_t::AVG, 0, 0,
   fil::algo_t::BATCH_TREE_REORG, 42, 2e-3f, tl::Operator::kLT,
   fil::leaf_value_t::INT_CLASS_LABEL, 6},
};

TEST_P(TreeliteAutoFilTest, Import) { compare(); }

INSTANTIATE_TEST_CASE_P(FilTests, TreeliteAutoFilTest,
                        testing::ValuesIn(import_auto_inputs));

}  // namespace ML<|MERGE_RESOLUTION|>--- conflicted
+++ resolved
@@ -15,11 +15,7 @@
  */
 
 #include <common/cudart_utils.h>
-<<<<<<< HEAD
-#include <cuda_utils.h>
 #include <cuml/fil/fil.h>
-=======
->>>>>>> 1e5a5dd4
 #include <gtest/gtest.h>
 #include <ml_utils.h>
 #include <random/rng.h>
@@ -32,14 +28,8 @@
 #include <cuda_utils.cuh>
 #include <limits>
 #include <memory>
+#include <random/rng.cuh>
 #include <utility>
-<<<<<<< HEAD
-=======
-#include "cuml/fil/fil.h"
-#include "ml_utils.h"
-#include "random/rng.cuh"
-#include "test_utils.h"
->>>>>>> 1e5a5dd4
 
 #define TL_CPP_CHECK(call) ASSERT(int(call) >= 0, "treelite call error")
 
