/*
 * Copyright (c) 2019, NVIDIA CORPORATION.
 *
 * Licensed under the Apache License, Version 2.0 (the "License");
 * you may not use this file except in compliance with the License.
 * You may obtain a copy of the License at
 *
 *     http://www.apache.org/licenses/LICENSE-2.0
 *
 * Unless required by applicable law or agreed to in writing, software
 * distributed under the License is distributed on an "AS IS" BASIS,
 * WITHOUT WARRANTIES OR CONDITIONS OF ANY KIND, either express or implied.
 * See the License for the specific language governing permissions and
 * limitations under the License.
 */

#pragma once

#include "cuML.hpp"

#include <nvgraph.h>

#include "sparse/nvgraph_wrappers.h"

<<<<<<< HEAD
#include "sparse/coo.h"
#include "knn/knn.hpp"
=======
#include "knn/knn.h"
#include "sparse/coo.h"
>>>>>>> bb356cbe

#include "cuda_utils.h"

namespace ML {

namespace Spectral {

/***
         * Given a (symmetric) knn graph in COO format, this function computes the spectral
         * clustering, using Lanczos min cut algorithm and k-means.
         * @param rows source vertices of knn graph
         * @param cols destination vertices of knn graph
         * @param vals edge weights (distances) connecting source & destination vertices
         * @param nnz number of nonzero edge weights in vals (size of rows/cols/vals)
         * @param n total number of vertices in graph (n_samples)
         * @param n_clusters the number of clusters to fit
         * @param eigen_tol the tolerance threshold for the eigensolver
         * @param out output array for labels (size m)
         */

template <typename T>
void fit_clusters(const cumlHandle &handle, int *rows, int *cols, T *vals,
                  int nnz, int n, int n_clusters, float eigen_tol, int *out) {
  nvgraphHandle_t graphHandle;
  cudaDataType_t edge_dimT = CUDA_R_32F;
  NVGRAPH_CHECK(nvgraphCreate(&graphHandle));

  /**
             * Convert COO to CSR
             *
             * todo: Add this to sparse prims
             */

  // Allocate csr arrays
  int *src_offsets, *dst_indices;
  MLCommon::allocate(src_offsets, n + 1);
  MLCommon::allocate(dst_indices, nnz);

  nvgraphCOOTopology32I_st *COO_input = new nvgraphCOOTopology32I_st();
  COO_input->nedges = nnz;
  COO_input->nvertices = n;
  COO_input->source_indices = rows;
  COO_input->destination_indices = cols;

  nvgraphCSRTopology32I_st *CSR_input = new nvgraphCSRTopology32I_st();
  CSR_input->destination_indices = dst_indices;
  CSR_input->nedges = nnz;
  CSR_input->nvertices = n;
  CSR_input->source_offsets = src_offsets;

  NVGRAPH_CHECK(nvgraphConvertTopology(
    graphHandle, NVGRAPH_COO_32, (void *)COO_input, (void *)vals, &edge_dimT,
    NVGRAPH_CSR_32, (void *)CSR_input, (void *)vals));

  int weight_index = 0;

  float *eigVals, *embedding;
  MLCommon::allocate(eigVals, n_clusters);
  MLCommon::allocate(embedding, n * n_clusters);

  // Spectral clustering parameters
  struct SpectralClusteringParameter clustering_params;
  clustering_params.n_clusters = n_clusters;
  clustering_params.n_eig_vects = n_clusters;
  clustering_params.algorithm = NVGRAPH_BALANCED_CUT_LANCZOS;
  clustering_params.evs_tolerance = eigen_tol;
  clustering_params.evs_max_iter = 0;
  clustering_params.kmean_tolerance = 0.0f;
  clustering_params.kmean_max_iter = 0;

  nvgraphGraphDescr_t graph;
  NVGRAPH_CHECK(nvgraphCreateGraphDescr(graphHandle, &graph));
  NVGRAPH_CHECK(nvgraphSetGraphStructure(graphHandle, graph, (void *)CSR_input,
                                         NVGRAPH_CSR_32));
  NVGRAPH_CHECK(nvgraphAllocateEdgeData(graphHandle, graph, 1, &edge_dimT));
  NVGRAPH_CHECK(nvgraphSetEdgeData(graphHandle, graph, (void *)vals, 0));

  NVGRAPH_CHECK(nvgraphSpectralClustering(graphHandle, graph, weight_index,
                                          &clustering_params, out, eigVals,
                                          embedding));

  NVGRAPH_CHECK(nvgraphDestroyGraphDescr(graphHandle, graph));
  NVGRAPH_CHECK(nvgraphDestroy(graphHandle));

  CUDA_CHECK(cudaFree(src_offsets));
  CUDA_CHECK(cudaFree(dst_indices));
  CUDA_CHECK(cudaFree(embedding));
  CUDA_CHECK(cudaFree(eigVals));

  free(COO_input);
  free(CSR_input);
}

/***
         * Given a indices and distances matrices, this function computes the spectral
         * clustering, using Lanczos min cut algorithm and k-means.
         * @param knn_indices m*n_neighbors matrix of nearest indices
         * @param knn_dists m*n_neighbors matrix of distances to nearest neigbors
         * @param m number of vertices in knn_indices and knn_dists
         * @param n_neighbors the number of neighbors to query for knn graph construction
         * @param n_clusters the number of clusters to fit
         * @param eigen_tol the tolerance threshold for the eigensolver
         * @param out output array for labels (size m)
         */
template <typename T>
void fit_clusters(const cumlHandle &handle, long *knn_indices, T *knn_dists,
                  int m, int n_neighbors, int n_clusters, float eigen_tol,
                  int *out) {
  int *rows, *cols;
  T *vals;

  MLCommon::allocate(rows, m * n_neighbors);
  MLCommon::allocate(cols, m * n_neighbors);
  MLCommon::allocate(vals, m * n_neighbors);

  MLCommon::Sparse::from_knn(knn_indices, knn_dists, m, n_neighbors, rows, cols,
                             vals);

  // todo: Need to symmetrize the knn to create the knn graph

  fit_clusters(handle, rows, cols, vals, m * n_neighbors, m, n_clusters,
               eigen_tol, out);

  CUDA_CHECK(cudaFree(rows));
  CUDA_CHECK(cudaFree(cols));
  CUDA_CHECK(cudaFree(vals));
}

/***
         * Given a feature matrix, this function computes the spectral
         * clustering, using Lanczos min cut algorithm and k-means.
         * @param X a feature matrix (size m*n)
         * @param m number of samples in X
         * @param n number of features in X
         * @param n_neighbors the number of neighbors to query for knn graph construction
         * @param n_clusters the number of clusters to fit
         * @param eigen_tol the tolerance threshold for the eigensolver
         * @param out output array for labels (size m)
         */
template <typename T>
void fit_clusters(const cumlHandle &handle, T *X, int m, int n, int n_neighbors,
                  int n_clusters, float eigen_tol, int *out) {
  kNN knn(handle, n);

  long *knn_indices;
  float *knn_dists;

  MLCommon::allocate(knn_indices, m * n_neighbors);
  MLCommon::allocate(knn_dists, m * n_neighbors);

  kNNParams params[1];
  params[0].N = m;
  params[0].ptr = X;

<<<<<<< HEAD
            float **ptrs = new float*[1];
            int *sizes = new int[1];
            ptrs[0] = X;
            sizes[0] = m;
=======
  knn.fit(params, 1);
  knn.search(X, m, knn_indices, knn_dists, n_neighbors);
>>>>>>> bb356cbe

  fit_clusters(handle, knn_indices, knn_dists, m, n_neighbors, n_clusters,
               eigen_tol, out);

<<<<<<< HEAD
            knn.fit(ptrs, sizes, 1);
            knn.search(X, m, knn_indices, knn_dists, n_neighbors);

            fit_clusters(handle, knn_indices, knn_dists, m, n_neighbors,
                    n_clusters, eigen_tol, out);

            CUDA_CHECK(cudaFree(knn_indices));
            CUDA_CHECK(cudaFree(knn_dists));

            delete ptrs;
            delete sizes;
        }

        /***
=======
  CUDA_CHECK(cudaFree(knn_indices));
  CUDA_CHECK(cudaFree(knn_dists));
}

/***
>>>>>>> bb356cbe
         * Given a COO formatted (symmetric) knn graph, this function
         * computes the spectral embeddings (lowest n_components
         * eigenvectors), using Lanczos min cut algorithm.
         * @param rows source vertices of knn graph (size nnz)
         * @param cols destination vertices of knn graph (size nnz)
         * @param vals edge weights connecting vertices of knn graph (size nnz)
         * @param nnz size of rows/cols/vals
         * @param n number of samples in X
         * @param n_neighbors the number of neighbors to query for knn graph construction
         * @param n_components the number of components to project the X into
         * @param out output array for labels (size m)
         */
template <typename T>
void fit_embedding(const cumlHandle &handle, int *rows, int *cols, T *vals,
                   int nnz, int n, int n_components, T *out) {
  nvgraphHandle_t grapHandle;
  cudaDataType_t edge_dimT = CUDA_R_32F;
  NVGRAPH_CHECK(nvgraphCreate(&grapHandle));

  // Allocate csr arrays
  int *src_offsets, *dst_indices;
  MLCommon::allocate(src_offsets, n + 1);
  MLCommon::allocate(dst_indices, nnz);

  nvgraphCOOTopology32I_st *COO_input = new nvgraphCOOTopology32I_st();
  COO_input->nedges = nnz;
  COO_input->nvertices = n;
  COO_input->source_indices = rows;
  COO_input->destination_indices = cols;

  nvgraphCSRTopology32I_st *CSR_input = new nvgraphCSRTopology32I_st();
  CSR_input->destination_indices = dst_indices;
  CSR_input->nedges = nnz;
  CSR_input->nvertices = n;
  CSR_input->source_offsets = src_offsets;

  NVGRAPH_CHECK(nvgraphConvertTopology(
    grapHandle, NVGRAPH_COO_32, (void *)COO_input, (void *)vals, &edge_dimT,
    NVGRAPH_CSR_32, (void *)CSR_input, (void *)vals));

  int weight_index = 0;

  float *eigVals;
  int *labels;
  MLCommon::allocate(labels, n);
  MLCommon::allocate(eigVals, n_components);

  // Spectral clustering parameters
  struct SpectralClusteringParameter clustering_params;
  clustering_params.n_clusters = n_components;
  clustering_params.n_eig_vects = n_components;
  clustering_params.algorithm = NVGRAPH_BALANCED_CUT_LANCZOS;
  clustering_params.evs_tolerance = 0.0f;
  clustering_params.evs_max_iter = 0;
  clustering_params.kmean_tolerance = 0.0f;
  clustering_params.kmean_max_iter = 1;

  nvgraphGraphDescr_t graph;
  NVGRAPH_CHECK(nvgraphCreateGraphDescr(grapHandle, &graph));
  NVGRAPH_CHECK(nvgraphSetGraphStructure(grapHandle, graph, (void *)CSR_input,
                                         NVGRAPH_CSR_32));
  NVGRAPH_CHECK(nvgraphAllocateEdgeData(grapHandle, graph, 1, &edge_dimT));
  NVGRAPH_CHECK(nvgraphSetEdgeData(grapHandle, graph, (void *)vals, 0));

  NVGRAPH_CHECK(nvgraphSpectralClustering(
    grapHandle, graph, weight_index, &clustering_params, labels, eigVals, out));

  NVGRAPH_CHECK(nvgraphDestroyGraphDescr(grapHandle, graph));
  NVGRAPH_CHECK(nvgraphDestroy(grapHandle));

  CUDA_CHECK(cudaFree(src_offsets));
  CUDA_CHECK(cudaFree(dst_indices));
  CUDA_CHECK(cudaFree(eigVals));
  CUDA_CHECK(cudaFree(labels));

  free(COO_input);
  free(CSR_input);
}

/***
         * Given index and distance matrices returned from a knn query, this
         * function computes the spectral embeddings (lowest n_components
         * eigenvectors), using Lanczos min cut algorithm.
         * @param knn_indices nearest neighbor indices (size m*n_neighbors)
         * @param knn_dists nearest neighbor distances (size m*n_neighbors
         * @param m number of samples in X
         * @param n_neighbors the number of neighbors to query for knn graph construction
         * @param n_components the number of components to project the X into
         * @param out output array for labels (size m)
         */
template <typename T>
void fit_embedding(const cumlHandle &handle, long *knn_indices,
                   float *knn_dists, int m, int n_neighbors, int n_components,
                   T *out) {
  int *rows, *cols;
  T *vals;

  MLCommon::allocate(rows, m * n_neighbors);
  MLCommon::allocate(cols, m * n_neighbors);
  MLCommon::allocate(vals, m * n_neighbors);

  MLCommon::Sparse::from_knn(knn_indices, knn_dists, m, n_neighbors, rows, cols,
                             vals);

  // todo: Need to symmetrize the knn graph here. UMAP works here because
  // it has already done this.

  fit_embedding(handle, rows, cols, vals, m * n_neighbors, m, n_components,
                out);

  CUDA_CHECK(cudaFree(rows));
  CUDA_CHECK(cudaFree(cols));
  CUDA_CHECK(cudaFree(vals));
}

/***
         * Given a feature matrix, this function computes the spectral
         * embeddings (lowest n_components eigenvectors), using
         * Lanczos min cut algorithm.
         * @param X a feature matrix (size m*n)
         * @param m number of samples in X
         * @param n number of features in X
         * @param n_neighbors the number of neighbors to query for knn graph construction
         * @param n_components the number of components to project the X into
         * @param out output array for labels (size m)
         */
template <typename T>
void fit_embedding(const cumlHandle &handle, T *X, int m, int n,
                   int n_neighbors, int n_components, T *out) {
  kNN knn(handle, n);

  long *knn_indices;
  float *knn_dists;

  MLCommon::allocate(knn_indices, m * n_neighbors);
  MLCommon::allocate(knn_dists, m * n_neighbors);

<<<<<<< HEAD
            float **ptrs = new float*[1];
            int *sizes = new int[1];
            ptrs[0] = X;
            sizes[0] = m;

            knn.fit(ptrs, sizes, 1);
            knn.search(X, m, knn_indices, knn_dists, n_neighbors);
=======
  kNNParams params[1];
  params[0].N = m;
  params[0].ptr = X;

  knn.fit(*&params, 1);
  knn.search(X, m, knn_indices, knn_dists, n_neighbors);
>>>>>>> bb356cbe

  fit_embedding(handle, knn_indices, knn_dists, m, n_neighbors, n_components,
                out);

<<<<<<< HEAD
            CUDA_CHECK(cudaFree(knn_indices));
            CUDA_CHECK(cudaFree(knn_dists));

            delete ptrs;
            delete sizes;
        }
    }
}
=======
  CUDA_CHECK(cudaFree(knn_indices));
  CUDA_CHECK(cudaFree(knn_dists));
}
}  // namespace Spectral
}  // namespace ML
>>>>>>> bb356cbe
<|MERGE_RESOLUTION|>--- conflicted
+++ resolved
@@ -22,13 +22,8 @@
 
 #include "sparse/nvgraph_wrappers.h"
 
-<<<<<<< HEAD
+#include "knn/knn.hpp"
 #include "sparse/coo.h"
-#include "knn/knn.hpp"
-=======
-#include "knn/knn.h"
-#include "sparse/coo.h"
->>>>>>> bb356cbe
 
 #include "cuda_utils.h"
 
@@ -179,45 +174,24 @@
   MLCommon::allocate(knn_indices, m * n_neighbors);
   MLCommon::allocate(knn_dists, m * n_neighbors);
 
-  kNNParams params[1];
-  params[0].N = m;
-  params[0].ptr = X;
-
-<<<<<<< HEAD
-            float **ptrs = new float*[1];
-            int *sizes = new int[1];
-            ptrs[0] = X;
-            sizes[0] = m;
-=======
-  knn.fit(params, 1);
+  float **ptrs = new float*[1];
+  int *sizes = new int[1];
+  ptrs[0] = X;
+  sizes[0] = m;
+  knn.fit(ptrs, sizes, 1);
   knn.search(X, m, knn_indices, knn_dists, n_neighbors);
->>>>>>> bb356cbe
-
-  fit_clusters(handle, knn_indices, knn_dists, m, n_neighbors, n_clusters,
-               eigen_tol, out);
-
-<<<<<<< HEAD
-            knn.fit(ptrs, sizes, 1);
-            knn.search(X, m, knn_indices, knn_dists, n_neighbors);
-
-            fit_clusters(handle, knn_indices, knn_dists, m, n_neighbors,
-                    n_clusters, eigen_tol, out);
-
-            CUDA_CHECK(cudaFree(knn_indices));
-            CUDA_CHECK(cudaFree(knn_dists));
-
-            delete ptrs;
-            delete sizes;
-        }
-
-        /***
-=======
+
+  fit_clusters(handle, knn_indices, knn_dists, m, n_neighbors,
+          n_clusters, eigen_tol, out);
+
   CUDA_CHECK(cudaFree(knn_indices));
   CUDA_CHECK(cudaFree(knn_dists));
-}
-
-/***
->>>>>>> bb356cbe
+
+  delete ptrs;
+  delete sizes;
+}
+
+/***
          * Given a COO formatted (symmetric) knn graph, this function
          * computes the spectral embeddings (lowest n_components
          * eigenvectors), using Lanczos min cut algorithm.
@@ -354,40 +328,22 @@
 
   MLCommon::allocate(knn_indices, m * n_neighbors);
   MLCommon::allocate(knn_dists, m * n_neighbors);
-
-<<<<<<< HEAD
-            float **ptrs = new float*[1];
-            int *sizes = new int[1];
-            ptrs[0] = X;
-            sizes[0] = m;
-
-            knn.fit(ptrs, sizes, 1);
-            knn.search(X, m, knn_indices, knn_dists, n_neighbors);
-=======
-  kNNParams params[1];
-  params[0].N = m;
-  params[0].ptr = X;
-
-  knn.fit(*&params, 1);
+  float **ptrs = new float*[1];
+  int *sizes = new int[1];
+  ptrs[0] = X;
+  sizes[0] = m;
+
+  knn.fit(ptrs, sizes, 1);
   knn.search(X, m, knn_indices, knn_dists, n_neighbors);
->>>>>>> bb356cbe
 
   fit_embedding(handle, knn_indices, knn_dists, m, n_neighbors, n_components,
                 out);
 
-<<<<<<< HEAD
-            CUDA_CHECK(cudaFree(knn_indices));
-            CUDA_CHECK(cudaFree(knn_dists));
-
-            delete ptrs;
-            delete sizes;
-        }
-    }
-}
-=======
-  CUDA_CHECK(cudaFree(knn_indices));
-  CUDA_CHECK(cudaFree(knn_dists));
+        CUDA_CHECK(cudaFree(knn_indices));
+        CUDA_CHECK(cudaFree(knn_dists));
+
+        delete ptrs;
+        delete sizes;
 }
 }  // namespace Spectral
-}  // namespace ML
->>>>>>> bb356cbe
+}  // namespace ML