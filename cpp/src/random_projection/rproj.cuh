--- conflicted
+++ resolved
@@ -175,12 +175,7 @@
                             ldb, &beta, output, ldc, stream));
 
   } else if (random_matrix->type == sparse) {
-<<<<<<< HEAD
-    cusparseHandle_t cusparse_handle = handle.getcusparseHandle();
-    CUSPARSE_CHECK(cusparseSetStream(cusparse_handle, stream));
-=======
-    cusparseHandle_t cusparse_handle = handle.getImpl().getcusparseHandle();
->>>>>>> b83688ca
+    cusparseHandle_t cusparse_handle = handle.getImpl().get_cusparse_handle();
 
     const math_t alfa = 1;
     const math_t beta = 0;
