# Copyright (c) 2019, NVIDIA CORPORATION.
#
# Licensed under the Apache License, Version 2.0 (the "License");
# you may not use this file except in compliance with the License.
# You may obtain a copy of the License at
#
#     http://www.apache.org/licenses/LICENSE-2.0
#
# Unless required by applicable law or agreed to in writing, software
# distributed under the License is distributed on an "AS IS" BASIS,
# WITHOUT WARRANTIES OR CONDITIONS OF ANY KIND, either express or implied.
# See the License for the specific language governing permissions and
# limitations under the License.
#

import pytest
from dask.distributed import Client, wait

import numpy as np
import cupy as cp

from cuml.dask.common.dask_arr_utils import to_dask_cudf


@pytest.mark.mg
@pytest.mark.parametrize("nrows", [1000])
@pytest.mark.parametrize("ncols", [20])
@pytest.mark.parametrize("n_parts", [67])
@pytest.mark.parametrize("input_type", ["dataframe", "array"])
def test_pca_fit(nrows, ncols, n_parts, input_type, cluster):

    client = Client(cluster)

    try:

        from cuml.dask.decomposition import PCA as daskPCA
        from sklearn.decomposition import PCA

        from cuml.dask.datasets import make_blobs

<<<<<<< HEAD
        X_cudf, _ = make_blobs(n_samples=nrows,
                               n_features=ncols,
                               centers=1,
                               n_parts=n_parts,
                               cluster_std=0.5,
                               random_state=10, dtype=np.float32)

        wait(X_cudf)

        print(str(X_cudf.head(3)))
=======
        X, _ = make_blobs(n_samples=nrows,
                          n_features=ncols,
                          centers=1,
                          n_parts=n_parts,
                          cluster_std=0.5, verbose=False,
                          random_state=10, dtype=np.float32)

        wait(X)
        if input_type == "dataframe":
            X_train = to_dask_cudf(X)
            X_cpu = X_train.compute().to_pandas().values
        elif input_type == "array":
            X_train = X
            X_cpu = cp.asnumpy(X_train.compute())
>>>>>>> b8f1a665

        try:

            cupca = daskPCA(n_components=5, whiten=True)
            cupca.fit(X_train)
        except Exception as e:
            print(str(e))

        skpca = PCA(n_components=5, whiten=True, svd_solver="full")
        skpca.fit(X_cpu)

        from cuml.test.utils import array_equal

        all_attr = ['singular_values_', 'components_',
                    'explained_variance_', 'explained_variance_ratio_']

        for attr in all_attr:
            with_sign = False if attr in ['components_'] else True
            cuml_res = (getattr(cupca, attr))
            if type(cuml_res) == np.ndarray:
                cuml_res = cuml_res.as_matrix()
            skl_res = getattr(skpca, attr)
            assert array_equal(cuml_res, skl_res, 1e-1, with_sign=with_sign)
    finally:
        client.close()


@pytest.mark.mg
@pytest.mark.parametrize("nrows", [1000])
@pytest.mark.parametrize("ncols", [20])
@pytest.mark.parametrize("n_parts", [46])
def test_pca_fit_transform_fp32(nrows, ncols, n_parts, cluster):

    client = Client(cluster)

    try:
        from cuml.dask.decomposition import PCA as daskPCA
        from cuml.dask.datasets import make_blobs

        X_cudf, _ = make_blobs(n_samples=nrows,
                               n_features=ncols,
                               centers=1,
                               n_parts=n_parts,
                               cluster_std=1.5,
                               random_state=10, dtype=np.float32)

        wait(X_cudf)

        cupca = daskPCA(n_components=20, whiten=True)
        cupca.fit_transform(X_cudf)

    finally:
        client.close()


@pytest.mark.mg
@pytest.mark.parametrize("nrows", [1000])
@pytest.mark.parametrize("ncols", [20])
@pytest.mark.parametrize("n_parts", [33])
def test_pca_fit_transform_fp64(nrows, ncols, n_parts, cluster):

    client = Client(cluster)

    try:
        from cuml.dask.decomposition import PCA as daskPCA
        from cuml.dask.datasets import make_blobs

        X_cudf, _ = make_blobs(n_samples=nrows,
                               n_features=ncols,
                               centers=1,
                               n_parts=n_parts,
                               cluster_std=1.5,
                               random_state=10, dtype=np.float64)

        wait(X_cudf)

        cupca = daskPCA(n_components=30, whiten=False)
        cupca.fit_transform(X_cudf)

    finally:
        client.close()<|MERGE_RESOLUTION|>--- conflicted
+++ resolved
@@ -38,23 +38,11 @@
 
         from cuml.dask.datasets import make_blobs
 
-<<<<<<< HEAD
-        X_cudf, _ = make_blobs(n_samples=nrows,
-                               n_features=ncols,
-                               centers=1,
-                               n_parts=n_parts,
-                               cluster_std=0.5,
-                               random_state=10, dtype=np.float32)
-
-        wait(X_cudf)
-
-        print(str(X_cudf.head(3)))
-=======
         X, _ = make_blobs(n_samples=nrows,
                           n_features=ncols,
                           centers=1,
                           n_parts=n_parts,
-                          cluster_std=0.5, verbose=False,
+                          cluster_std=0.5,
                           random_state=10, dtype=np.float32)
 
         wait(X)
@@ -64,7 +52,6 @@
         elif input_type == "array":
             X_train = X
             X_cpu = cp.asnumpy(X_train.compute())
->>>>>>> b8f1a665
 
         try:
 
