#
# Copyright (c) 2019-2020, NVIDIA CORPORATION.
#
# Licensed under the Apache License, Version 2.0 (the "License");
# you may not use this file except in compliance with the License.
# You may obtain a copy of the License at
#
#     http://www.apache.org/licenses/LICENSE-2.0
#
# Unless required by applicable law or agreed to in writing, software
# distributed under the License is distributed on an "AS IS" BASIS,
# WITHOUT WARRANTIES OR CONDITIONS OF ANY KIND, either express or implied.
# See the License for the specific language governing permissions and
# limitations under the License.
#
from itertools import chain, permutations
from functools import partial

import cuml
import cupy as cp
import numpy as np
import pytest

from cuml.ensemble import RandomForestClassifier as curfc
from cuml.metrics.cluster import adjusted_rand_score as cu_ars
from cuml.metrics import accuracy_score as cu_acc_score
from cuml.test.utils import get_handle, get_pattern, array_equal, \
    unit_param, quality_param, stress_param, generate_random_labels, \
    score_labeling_with_handle

from numba import cuda
from numpy.testing import assert_almost_equal

from sklearn.datasets import make_classification
from sklearn.metrics import accuracy_score as sk_acc_score
from sklearn.metrics.cluster import adjusted_rand_score as sk_ars
from sklearn.metrics.cluster import homogeneity_score as sk_homogeneity_score
<<<<<<< HEAD
from sklearn.metrics.cluster import mutual_info_score as sk_mutual_info_score
from sklearn.metrics.cluster import completeness_score as sk_completeness_score
=======
>>>>>>> 87d74b00
from sklearn.preprocessing import StandardScaler

from cuml.metrics.cluster import entropy
from cuml.metrics.regression import mean_squared_error, \
    mean_squared_log_error, mean_absolute_error
from sklearn.metrics.regression import mean_squared_error as sklearn_mse
from sklearn.metrics import confusion_matrix as sk_confusion_matrix

from cuml.metrics import confusion_matrix
from sklearn.metrics.regression import mean_absolute_error as sklearn_mae
from sklearn.metrics.regression import mean_squared_log_error as sklearn_msle

from scipy.stats import entropy as sp_entropy


@pytest.mark.parametrize('datatype', [np.float32, np.float64])
@pytest.mark.parametrize('use_handle', [True, False])
def test_r2_score(datatype, use_handle):
    a = np.array([0.1, 0.2, 0.3, 0.4, 0.5], dtype=datatype)
    b = np.array([0.12, 0.22, 0.32, 0.42, 0.52], dtype=datatype)

    a_dev = cuda.to_device(a)
    b_dev = cuda.to_device(b)

    handle, stream = get_handle(use_handle)

    score = cuml.metrics.r2_score(a_dev, b_dev, handle=handle)

    np.testing.assert_almost_equal(score, 0.98, decimal=7)


def test_sklearn_search():
    """Test ensures scoring function works with sklearn machinery
    """
    import numpy as np
    from cuml import Ridge as cumlRidge
    import cudf
    from sklearn import datasets
    from sklearn.model_selection import train_test_split, GridSearchCV
    diabetes = datasets.load_diabetes()
    X_train, X_test, y_train, y_test = train_test_split(diabetes.data,
                                                        diabetes.target,
                                                        test_size=0.2,
                                                        shuffle=False,
                                                        random_state=1)

    alpha = np.array([1.0])
    fit_intercept = True
    normalize = False

    params = {'alpha': np.logspace(-3, -1, 10)}
    cu_clf = cumlRidge(alpha=alpha, fit_intercept=fit_intercept,
                       normalize=normalize, solver="eig")

    assert getattr(cu_clf, 'score', False)
    sk_cu_grid = GridSearchCV(cu_clf, params, cv=5, iid=False)

    gdf_data = cudf.DataFrame.from_gpu_matrix(cuda.to_device(X_train))
    gdf_train = cudf.DataFrame(dict(train=y_train))

    sk_cu_grid.fit(gdf_data, gdf_train.train)
    assert sk_cu_grid.best_params_ == {'alpha': 0.1}


@pytest.mark.parametrize('nrows', [unit_param(30), quality_param(5000),
                         stress_param(500000)])
@pytest.mark.parametrize('ncols', [unit_param(10), quality_param(100),
                         stress_param(200)])
@pytest.mark.parametrize('n_info', [unit_param(7), quality_param(50),
                         stress_param(100)])
@pytest.mark.parametrize('datatype', [np.float32])
def test_accuracy(nrows, ncols, n_info, datatype):

    use_handle = True
    train_rows = np.int32(nrows*0.8)
    X, y = make_classification(n_samples=nrows, n_features=ncols,
                               n_clusters_per_class=1, n_informative=n_info,
                               random_state=123, n_classes=5)

    X_test = np.asarray(X[train_rows:, 0:]).astype(datatype)
    y_test = np.asarray(y[train_rows:, ]).astype(np.int32)
    X_train = np.asarray(X[0:train_rows, :]).astype(datatype)
    y_train = np.asarray(y[0:train_rows, ]).astype(np.int32)
    # Create a handle for the cuml model
    handle, stream = get_handle(use_handle, n_streams=8)

    # Initialize, fit and predict using cuML's
    # random forest classification model
    cuml_model = curfc(max_features=1.0,
                       n_bins=8, split_algo=0, split_criterion=0,
                       min_rows_per_node=2,
                       n_estimators=40, handle=handle, max_leaves=-1,
                       max_depth=16)

    cuml_model.fit(X_train, y_train)
    cu_predict = cuml_model.predict(X_test)
    cu_acc = cu_acc_score(y_test, cu_predict)
    cu_acc_using_sk = sk_acc_score(y_test, cu_predict)
    # compare the accuracy of the two models
    assert array_equal(cu_acc, cu_acc_using_sk)


dataset_names = ['noisy_circles', 'noisy_moons', 'aniso'] + \
                [pytest.param(ds, marks=pytest.mark.xfail)
                 for ds in ['blobs', 'varied']]


@pytest.mark.parametrize('name', dataset_names)
@pytest.mark.parametrize('nrows', [unit_param(20), quality_param(5000),
                         stress_param(500000)])
def test_rand_index_score(name, nrows):

    default_base = {'quantile': .3,
                    'eps': .3,
                    'damping': .9,
                    'preference': -200,
                    'n_neighbors': 10,
                    'n_clusters': 3}

    pat = get_pattern(name, nrows)

    params = default_base.copy()
    params.update(pat[1])

    cuml_kmeans = cuml.KMeans(n_clusters=params['n_clusters'])

    X, y = pat[0]

    X = StandardScaler().fit_transform(X)

    cu_y_pred = cuml_kmeans.fit_predict(X)

    cu_score = cu_ars(y, cu_y_pred)
    cu_score_using_sk = sk_ars(y, cp.asnumpy(cu_y_pred))

    assert array_equal(cu_score, cu_score_using_sk)


def score_homogeneity(ground_truth, predictions, use_handle):
    return score_labeling_with_handle(cuml.metrics.homogeneity_score,
                                      ground_truth,
                                      predictions,
                                      use_handle,
                                      dtype=np.int32)


<<<<<<< HEAD
def score_mutual_info(ground_truth, predictions, use_handle):
    return score_labeling_with_handle(cuml.metrics.mutual_info_score,
                                      ground_truth,
                                      predictions,
                                      use_handle,
                                      dtype=np.int32)


def score_completeness(ground_truth, predictions, use_handle):
    return score_labeling_with_handle(cuml.metrics.completeness_score,
                                      ground_truth,
                                      predictions,
                                      use_handle,
                                      dtype=np.int32)


=======
>>>>>>> 87d74b00
@pytest.mark.parametrize('use_handle', [True, False])
@pytest.mark.parametrize('data', [([0, 0, 1, 1], [1, 1, 0, 0]),
                                  ([0, 0, 1, 1], [0, 0, 1, 1])])
def test_homogeneity_perfect_labeling(use_handle, data):
    # Perfect labelings are homogeneous
    hom = score_homogeneity(*data, use_handle)
    assert_almost_equal(hom, 1.0, decimal=4)


@pytest.mark.parametrize('use_handle', [True, False])
@pytest.mark.parametrize('data', [([0, 0, 1, 1], [0, 0, 1, 2]),
                                  ([0, 0, 1, 1], [0, 1, 2, 3])])
def test_homogeneity_non_perfect_labeling(use_handle, data):
    # Non-perfect labelings that further split classes into more clusters can
    # be perfectly homogeneous
    hom = score_homogeneity(*data, use_handle)
    assert_almost_equal(hom, 1.0, decimal=4)


@pytest.mark.parametrize('use_handle', [True, False])
@pytest.mark.parametrize('data', [([0, 0, 1, 1], [0, 1, 0, 1]),
                                  ([0, 0, 1, 1], [0, 0, 0, 0])])
def test_homogeneity_non_homogeneous_labeling(use_handle, data):
    # Clusters that include samples from different classes do not make for an
    # homogeneous labeling
    hom = score_homogeneity(*data, use_handle)
    assert_almost_equal(hom, 0.0, decimal=4)


@pytest.mark.parametrize('use_handle', [True, False])
@pytest.mark.parametrize('input_range', [[0, 1000],
                                         [-1000, 1000]])
def test_homogeneity_score_big_array(use_handle, input_range):
<<<<<<< HEAD
    a, b = generate_random_labels(lambda rng: rng.randint(*input_range,
                                                          int(10e4),
                                                          dtype=np.int32))
=======
    a, b, _, _ = generate_random_labels(lambda rd: rd.randint(*input_range,
                                                              int(10e4),
                                                              dtype=np.int32))
>>>>>>> 87d74b00
    score = score_homogeneity(a, b, use_handle)
    ref = sk_homogeneity_score(a, b)
    np.testing.assert_almost_equal(score, ref, decimal=4)


<<<<<<< HEAD
@pytest.mark.parametrize('use_handle', [True, False])
@pytest.mark.parametrize('input_labels', [([0, 0, 1, 1], [1, 1, 0, 0]),
                                          ([0, 0, 1, 1], [0, 0, 1, 1]),
                                          ([0, 0, 1, 1], [0, 0, 1, 2]),
                                          ([0, 0, 1, 1], [0, 1, 2, 3]),
                                          ([0, 0, 1, 1], [0, 1, 0, 1]),
                                          ([0, 0, 1, 1], [0, 0, 0, 0])])
def test_mutual_info_score(use_handle, input_labels):
    score = score_mutual_info(*input_labels, use_handle)
    ref = sk_mutual_info_score(*input_labels)
    np.testing.assert_almost_equal(score, ref, decimal=4)


@pytest.mark.parametrize('use_handle', [True, False])
@pytest.mark.parametrize('input_range', [[0, 1000],
                                         [-1000, 1000],
                                         [int(-10e3), int(10e3)]])
def test_mutual_info_score_big_array(use_handle, input_range):
    a, b = generate_random_labels(lambda rng: rng.randint(*input_range,
                                                          int(10e4),
                                                          dtype=np.int32))
    score = score_mutual_info(a, b, use_handle)
    ref = sk_mutual_info_score(a, b)
    np.testing.assert_almost_equal(score, ref, decimal=4)


@pytest.mark.parametrize('use_handle', [True, False])
@pytest.mark.parametrize('input_range', [[0, 2],
                                         [-5, 20],
                                         [int(-10e3), int(10e3)]])
def test_homogeneity_completeness_symmetry(use_handle, input_range):
    a, b = generate_random_labels(lambda rng: rng.randint(*input_range,
                                                          int(10e3),
                                                          dtype=np.int32))
    hom = score_homogeneity(a, b, use_handle)
    com = score_completeness(b, a, use_handle)
    np.testing.assert_almost_equal(hom, com, decimal=4)


@pytest.mark.parametrize('use_handle', [True, False])
@pytest.mark.parametrize('data', [([0, 0, 1, 1], [1, 1, 0, 0]),
                                  ([0, 0, 1, 1], [0, 0, 1, 1])])
def test_completeness_perfect_labeling(use_handle, data):
    # Perfect labelings are complete
    com = score_completeness(*data, use_handle)
    np.testing.assert_almost_equal(com, 1.0, decimal=4)


@pytest.mark.parametrize('use_handle', [True, False])
@pytest.mark.parametrize('data', [([0, 0, 1, 1], [0, 0, 0, 0]),
                                  ([0, 1, 2, 3], [0, 0, 1, 1])])
def test_completeness_non_perfect_labeling(use_handle, data):
    # Non-perfect labelings that assign all classes members to the same
    # clusters are still complete
    com = score_completeness(*data, use_handle)
    np.testing.assert_almost_equal(com, 1.0, decimal=4)


@pytest.mark.parametrize('use_handle', [True, False])
@pytest.mark.parametrize('data', [([0, 0, 1, 1], [0, 1, 0, 1]),
                                  ([0, 0, 0, 0], [0, 1, 2, 3])])
def test_completeness_non_complete_labeling(use_handle, data):
    # If classes members are split across different clusters, the assignment
    # cannot be complete
    com = score_completeness(*data, use_handle)
    np.testing.assert_almost_equal(com, 0.0, decimal=4)


@pytest.mark.parametrize('use_handle', [True, False])
@pytest.mark.parametrize('input_range', [[0, 1000],
                                         [-1000, 1000]])
def test_completeness_score_big_array(use_handle, input_range):
    a, b = generate_random_labels(lambda rng: rng.randint(*input_range,
                                                          int(10e4),
                                                          dtype=np.int32))
    score = score_completeness(a, b, use_handle)
    ref = sk_completeness_score(a, b)
    np.testing.assert_almost_equal(score, ref, decimal=4)


@pytest.mark.parametrize('use_handle', [True, False])
@pytest.mark.parametrize('input_range', [[0, 19],
                                         [0, 2],
                                         [-5, 20]])
@pytest.mark.parametrize('n_samples', [129, 258])
def test_mutual_info_score_many_blocks(use_handle, input_range, n_samples):
    a, b = generate_random_labels(lambda rng: rng.randint(*input_range,
                                                          n_samples,
                                                          dtype=np.int32))
    score = score_mutual_info(a, b, use_handle)
    ref = sk_mutual_info_score(a, b)
    np.testing.assert_almost_equal(score, ref, decimal=4)


=======
>>>>>>> 87d74b00
def test_regression_metrics():
    y_true = np.arange(50, dtype=np.int)
    y_pred = y_true + 1
    assert_almost_equal(mean_squared_error(y_true, y_pred), 1.)
    assert_almost_equal(mean_squared_log_error(y_true, y_pred),
                        mean_squared_error(np.log(1 + y_true),
                                           np.log(1 + y_pred)))
    assert_almost_equal(mean_absolute_error(y_true, y_pred), 1.)


@pytest.mark.parametrize('n_samples', [50, stress_param(500000)])
@pytest.mark.parametrize('dtype', [np.int32, np.int64, np.float32, np.float64])
@pytest.mark.parametrize('function', ['mse', 'mae', 'msle'])
def test_regression_metrics_random(n_samples, dtype, function):
    if dtype == np.float32 and n_samples == 500000:
        # stress test for float32 fails because of floating point precision
        pytest.xfail()

    y_true, y_pred, _, _ = generate_random_labels(
        lambda rng: rng.randint(0, 1000, n_samples).astype(dtype))

    cuml_reg, sklearn_reg = {
        'mse':  (mean_squared_error, sklearn_mse),
        'mae':  (mean_absolute_error, sklearn_mae),
        'msle': (mean_squared_log_error, sklearn_msle)
    }[function]

    res = cuml_reg(y_true, y_pred, multioutput='raw_values')
    ref = sklearn_reg(y_true, y_pred, multioutput='raw_values')
    cp.testing.assert_array_almost_equal(res, ref, decimal=2)


@pytest.mark.parametrize('function', ['mse', 'mse_not_squared', 'mae', 'msle'])
def test_regression_metrics_at_limits(function):
    y_true = np.array([0.], dtype=np.float)
    y_pred = np.array([0.], dtype=np.float)

    cuml_reg = {
        'mse': mean_squared_error,
        'mse_not_squared': partial(mean_squared_error, squared=False),
        'mae': mean_absolute_error,
        'msle': mean_squared_log_error,
    }[function]

    assert_almost_equal(cuml_reg(y_true, y_pred), 0.00, decimal=2)


@pytest.mark.parametrize('inputs', [([-1.], [-1.]),
                                    ([1., 2., 3.], [1., -2., 3.]),
                                    ([1., -2., 3.], [1., 2., 3.])])
def test_mean_squared_log_error_exceptions(inputs):
    with pytest.raises(ValueError):
        mean_squared_log_error(np.array(inputs[0]), np.array(inputs[1]))


def test_multioutput_regression():
    y_true = np.array([[1, 0, 0, 1], [0, 1, 1, 1], [1, 1, 0, 1]])
    y_pred = np.array([[0, 0, 0, 1], [1, 0, 1, 1], [0, 0, 0, 1]])

    error = mean_squared_error(y_true, y_pred)
    assert_almost_equal(error, (1. + 2. / 3) / 4.)

    error = mean_squared_error(y_true, y_pred, squared=False)
    assert_almost_equal(error, 0.645, decimal=2)

    error = mean_squared_log_error(y_true, y_pred)
    assert_almost_equal(error, 0.200, decimal=2)

    # mean_absolute_error and mean_squared_error are equal because
    # it is a binary problem.
    error = mean_absolute_error(y_true, y_pred)
    assert_almost_equal(error, (1. + 2. / 3) / 4.)


def test_regression_metrics_multioutput_array():
    y_true = np.array([[1, 2], [2.5, -1], [4.5, 3], [5, 7]], dtype=np.float)
    y_pred = np.array([[1, 1], [2, -1], [5, 4], [5, 6.5]], dtype=np.float)

    mse = mean_squared_error(y_true, y_pred, multioutput='raw_values')
    mae = mean_absolute_error(y_true, y_pred, multioutput='raw_values')

    cp.testing.assert_array_almost_equal(mse, [0.125, 0.5625], decimal=2)
    cp.testing.assert_array_almost_equal(mae, [0.25, 0.625], decimal=2)

    weights = np.array([0.4, 0.6], dtype=np.float)
    msew = mean_squared_error(y_true, y_pred, multioutput=weights)
    rmsew = mean_squared_error(y_true, y_pred, multioutput=weights,
                               squared=False)
    assert_almost_equal(msew, 0.39, decimal=2)
    assert_almost_equal(rmsew, 0.62, decimal=2)

    y_true = np.array([[0, 0]] * 4, dtype=np.int)
    y_pred = np.array([[1, 1]] * 4, dtype=np.int)
    mse = mean_squared_error(y_true, y_pred, multioutput='raw_values')
    mae = mean_absolute_error(y_true, y_pred, multioutput='raw_values')
    cp.testing.assert_array_almost_equal(mse, [1., 1.], decimal=2)
    cp.testing.assert_array_almost_equal(mae, [1., 1.], decimal=2)

    y_true = np.array([[0.5, 1], [1, 2], [7, 6]])
    y_pred = np.array([[0.5, 2], [1, 2.5], [8, 8]])
    msle = mean_squared_log_error(y_true, y_pred, multioutput='raw_values')
    msle2 = mean_squared_error(np.log(1 + y_true), np.log(1 + y_pred),
                               multioutput='raw_values')
    cp.testing.assert_array_almost_equal(msle, msle2, decimal=2)


@pytest.mark.parametrize('function', ['mse', 'mae'])
def test_regression_metrics_custom_weights(function):
    y_true = np.array([1, 2, 2.5, -1], dtype=np.float)
    y_pred = np.array([1, 1, 2, -1], dtype=np.float)
    weights = np.array([0.2, 0.25, 0.4, 0.15], dtype=np.float)

    cuml_reg, sklearn_reg = {
        'mse': (mean_squared_error, sklearn_mse),
        'mae': (mean_absolute_error, sklearn_mae)
    }[function]

    score = cuml_reg(y_true, y_pred, sample_weight=weights)
    ref = sklearn_reg(y_true, y_pred, sample_weight=weights)
    assert_almost_equal(score, ref, decimal=2)


def test_mse_vs_msle_custom_weights():
    y_true = np.array([0.5, 2, 7, 6], dtype=np.float)
    y_pred = np.array([0.5, 1, 8, 8], dtype=np.float)
    weights = np.array([0.2, 0.25, 0.4, 0.15], dtype=np.float)
    msle = mean_squared_log_error(y_true, y_pred, sample_weight=weights)
    msle2 = mean_squared_error(np.log(1 + y_true), np.log(1 + y_pred),
                               sample_weight=weights)
    assert_almost_equal(msle, msle2, decimal=2)


@pytest.mark.parametrize('use_handle', [True, False])
def test_entropy(use_handle):
    handle, stream = get_handle(use_handle)

    # The outcome of a fair coin is the most uncertain:
    # in base 2 the result is 1 (One bit of entropy).
    cluster = np.array([0, 1], dtype=np.int32)
    assert_almost_equal(entropy(cluster, base=2., handle=handle), 1.)

    # The outcome of a biased coin is less uncertain:
    cluster = np.array(([0] * 9) + [1], dtype=np.int32)
    assert_almost_equal(entropy(cluster, base=2., handle=handle), 0.468995593)
    # base e
    assert_almost_equal(entropy(cluster, handle=handle), 0.32508297339144826)


@pytest.mark.parametrize('n_samples', [50, stress_param(500000)])
@pytest.mark.parametrize('base', [None, 2, 10, 50])
@pytest.mark.parametrize('use_handle', [True, False])
def test_entropy_random(n_samples, base, use_handle):
    handle, stream = get_handle(use_handle)

    clustering, _, _, _ = \
        generate_random_labels(lambda rng: rng.randint(0, 1000, n_samples))

    # generate unormalized probabilities from clustering
    pk = np.bincount(clustering)

    # scipy's entropy uses probabilities
    sp_S = sp_entropy(pk, base=base)
    # we use a clustering
    S = entropy(np.array(clustering, dtype=np.int32), base, handle=handle)

    assert_almost_equal(S, sp_S, decimal=2)


def test_confusion_matrix():
    y_true = cp.array([2, 0, 2, 2, 0, 1])
    y_pred = cp.array([0, 0, 2, 2, 0, 2])
    cm = confusion_matrix(y_true, y_pred)
    ref = cp.array([[2, 0, 0],
                    [0, 0, 1],
                    [1, 0, 2]])
    cp.testing.assert_array_equal(cm, ref)


def test_confusion_matrix_binary():
    y_true = cp.array([0, 1, 0, 1])
    y_pred = cp.array([1, 1, 1, 0])
    tn, fp, fn, tp = confusion_matrix(y_true, y_pred).ravel()
    ref = cp.array([0, 2, 1, 1])
    cp.testing.assert_array_equal(ref, cp.array([tn, fp, fn, tp]))


@pytest.mark.parametrize('n_samples', [50, 3000, stress_param(500000)])
@pytest.mark.parametrize('dtype', [np.int32, np.int64])
@pytest.mark.parametrize('problem_type', ['binary', 'multiclass'])
def test_confusion_matrix_random(n_samples, dtype, problem_type):
    upper_range = 2 if problem_type == 'binary' else 1000

    y_true, y_pred, _, _ = generate_random_labels(
        lambda rng: rng.randint(0, upper_range, n_samples).astype(dtype))
    cm = confusion_matrix(y_true, y_pred)
    ref = sk_confusion_matrix(y_true, y_pred)
    cp.testing.assert_array_almost_equal(ref, cm, decimal=4)


@pytest.mark.parametrize(
    "normalize, expected_results",
    [('true', 0.333333333),
     ('pred', 0.333333333),
     ('all', 0.1111111111),
     (None, 2)]
)
def test_confusion_matrix_normalize(normalize, expected_results):
    y_test = cp.array([0, 1, 2] * 6)
    y_pred = cp.array(list(chain(*permutations([0, 1, 2]))))
    cm = confusion_matrix(y_test, y_pred, normalize=normalize)
    cp.testing.assert_allclose(cm, cp.array(expected_results))


@pytest.mark.parametrize('labels', [(0, 1),
                                    (2, 1),
                                    (2, 1, 4, 7),
                                    (2, 20)])
def test_confusion_matrix_multiclass_subset_labels(labels):
    y_true, y_pred, _, _ = generate_random_labels(
        lambda rng: rng.randint(0, 3, 10).astype(np.int32))

    ref = sk_confusion_matrix(y_true, y_pred, labels=labels)
    labels = cp.array(labels, dtype=np.int32)
    cm = confusion_matrix(y_true, y_pred, labels=labels)
    cp.testing.assert_array_almost_equal(ref, cm, decimal=4)


@pytest.mark.parametrize('n_samples', [50, 3000, stress_param(500000)])
@pytest.mark.parametrize('dtype', [np.int32, np.int64])
@pytest.mark.parametrize('weights_dtype', ['int', 'float'])
def test_confusion_matrix_random_weights(n_samples, dtype, weights_dtype):
    y_true, y_pred, _, _ = generate_random_labels(
        lambda rng: rng.randint(0, 10, n_samples).astype(dtype))

    if weights_dtype == 'int':
        sample_weight = np.random.RandomState(0).randint(0, 10, n_samples)
    else:
        sample_weight = np.random.RandomState(0).rand(n_samples)

    cm = confusion_matrix(y_true, y_pred, sample_weight=sample_weight)
    ref = sk_confusion_matrix(y_true, y_pred, sample_weight=sample_weight)
    cp.testing.assert_array_almost_equal(ref, cm, decimal=4)<|MERGE_RESOLUTION|>--- conflicted
+++ resolved
@@ -35,11 +35,7 @@
 from sklearn.metrics import accuracy_score as sk_acc_score
 from sklearn.metrics.cluster import adjusted_rand_score as sk_ars
 from sklearn.metrics.cluster import homogeneity_score as sk_homogeneity_score
-<<<<<<< HEAD
-from sklearn.metrics.cluster import mutual_info_score as sk_mutual_info_score
 from sklearn.metrics.cluster import completeness_score as sk_completeness_score
-=======
->>>>>>> 87d74b00
 from sklearn.preprocessing import StandardScaler
 
 from cuml.metrics.cluster import entropy
@@ -186,15 +182,6 @@
                                       dtype=np.int32)
 
 
-<<<<<<< HEAD
-def score_mutual_info(ground_truth, predictions, use_handle):
-    return score_labeling_with_handle(cuml.metrics.mutual_info_score,
-                                      ground_truth,
-                                      predictions,
-                                      use_handle,
-                                      dtype=np.int32)
-
-
 def score_completeness(ground_truth, predictions, use_handle):
     return score_labeling_with_handle(cuml.metrics.completeness_score,
                                       ground_truth,
@@ -203,8 +190,6 @@
                                       dtype=np.int32)
 
 
-=======
->>>>>>> 87d74b00
 @pytest.mark.parametrize('use_handle', [True, False])
 @pytest.mark.parametrize('data', [([0, 0, 1, 1], [1, 1, 0, 0]),
                                   ([0, 0, 1, 1], [0, 0, 1, 1])])
@@ -238,44 +223,11 @@
 @pytest.mark.parametrize('input_range', [[0, 1000],
                                          [-1000, 1000]])
 def test_homogeneity_score_big_array(use_handle, input_range):
-<<<<<<< HEAD
-    a, b = generate_random_labels(lambda rng: rng.randint(*input_range,
-                                                          int(10e4),
-                                                          dtype=np.int32))
-=======
     a, b, _, _ = generate_random_labels(lambda rd: rd.randint(*input_range,
                                                               int(10e4),
                                                               dtype=np.int32))
->>>>>>> 87d74b00
     score = score_homogeneity(a, b, use_handle)
     ref = sk_homogeneity_score(a, b)
-    np.testing.assert_almost_equal(score, ref, decimal=4)
-
-
-<<<<<<< HEAD
-@pytest.mark.parametrize('use_handle', [True, False])
-@pytest.mark.parametrize('input_labels', [([0, 0, 1, 1], [1, 1, 0, 0]),
-                                          ([0, 0, 1, 1], [0, 0, 1, 1]),
-                                          ([0, 0, 1, 1], [0, 0, 1, 2]),
-                                          ([0, 0, 1, 1], [0, 1, 2, 3]),
-                                          ([0, 0, 1, 1], [0, 1, 0, 1]),
-                                          ([0, 0, 1, 1], [0, 0, 0, 0])])
-def test_mutual_info_score(use_handle, input_labels):
-    score = score_mutual_info(*input_labels, use_handle)
-    ref = sk_mutual_info_score(*input_labels)
-    np.testing.assert_almost_equal(score, ref, decimal=4)
-
-
-@pytest.mark.parametrize('use_handle', [True, False])
-@pytest.mark.parametrize('input_range', [[0, 1000],
-                                         [-1000, 1000],
-                                         [int(-10e3), int(10e3)]])
-def test_mutual_info_score_big_array(use_handle, input_range):
-    a, b = generate_random_labels(lambda rng: rng.randint(*input_range,
-                                                          int(10e4),
-                                                          dtype=np.int32))
-    score = score_mutual_info(a, b, use_handle)
-    ref = sk_mutual_info_score(a, b)
     np.testing.assert_almost_equal(score, ref, decimal=4)
 
 
@@ -333,22 +285,6 @@
     np.testing.assert_almost_equal(score, ref, decimal=4)
 
 
-@pytest.mark.parametrize('use_handle', [True, False])
-@pytest.mark.parametrize('input_range', [[0, 19],
-                                         [0, 2],
-                                         [-5, 20]])
-@pytest.mark.parametrize('n_samples', [129, 258])
-def test_mutual_info_score_many_blocks(use_handle, input_range, n_samples):
-    a, b = generate_random_labels(lambda rng: rng.randint(*input_range,
-                                                          n_samples,
-                                                          dtype=np.int32))
-    score = score_mutual_info(a, b, use_handle)
-    ref = sk_mutual_info_score(a, b)
-    np.testing.assert_almost_equal(score, ref, decimal=4)
-
-
-=======
->>>>>>> 87d74b00
 def test_regression_metrics():
     y_true = np.arange(50, dtype=np.int)
     y_pred = y_true + 1
