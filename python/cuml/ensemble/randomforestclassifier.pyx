#
# Copyright (c) 2019-2020, NVIDIA CORPORATION.
#
# Licensed under the Apache License, Version 2.0 (the "License");
# you may not use this file except in compliance with the License.
# You may obtain a copy of the License at
#
#     http://www.apache.org/licenses/LICENSE-2.0
#
# Unless required by applicable law or agreed to in writing, software
# distributed under the License is distributed on an "AS IS" BASIS,
# WITHOUT WARRANTIES OR CONDITIONS OF ANY KIND, either express or implied.
# See the License for the specific language governing permissions and
# limitations under the License.
#


# cython: profile=False
# distutils: language = c++
# cython: embedsignature = True
# cython: language_level = 3

import ctypes
import cudf
import cupy as cp
import math
import numpy as np
import rmm
import warnings

from libcpp cimport bool
from libcpp.vector cimport vector
from libc.stdint cimport uintptr_t
from libc.stdlib cimport calloc, malloc, free

from cython.operator cimport dereference as deref

from cuml import ForestInference
from cuml.common.base import Base
from cuml.common.handle import Handle
from cuml.common.handle cimport cumlHandle
from cuml.ensemble.randomforest_shared cimport *
from cuml.utils import get_cudf_column_ptr, get_dev_array_ptr, \
    input_to_dev_array, zeros, rmm_cupy_ary

from numba import cuda

cimport cuml.common.handle
cimport cuml.common.cuda

cdef extern from "cuml/ensemble/randomforest.hpp" namespace "ML":

    cdef void fit(cumlHandle & handle,
                  RandomForestMetaData[float, int]*,
                  float*,
                  int,
                  int,
                  int*,
                  int,
                  RF_params) except +

    cdef void fit(cumlHandle & handle,
                  RandomForestMetaData[double, int]*,
                  double*,
                  int,
                  int,
                  int*,
                  int,
                  RF_params) except +

    cdef void predict(cumlHandle& handle,
                      RandomForestMetaData[float, int] *,
                      float*,
                      int,
                      int,
                      int*,
                      bool) except +

    cdef void predict(cumlHandle& handle,
                      RandomForestMetaData[double, int]*,
                      double*,
                      int,
                      int,
                      int*,
                      bool) except +

    cdef void predictGetAll(cumlHandle& handle,
                            RandomForestMetaData[float, int] *,
                            float*,
                            int,
                            int,
                            int*,
                            bool) except +

    cdef void predictGetAll(cumlHandle& handle,
                            RandomForestMetaData[double, int]*,
                            double*,
                            int,
                            int,
                            int*,
                            bool) except +

    cdef RF_metrics score(cumlHandle& handle,
                          RandomForestMetaData[float, int]*,
                          int*,
                          int,
                          int*,
                          bool) except +

    cdef RF_metrics score(cumlHandle& handle,
                          RandomForestMetaData[double, int]*,
                          int*,
                          int,
                          int*,
                          bool) except +


class RandomForestClassifier(Base):
    """
    Implements a Random Forest classifier model which fits multiple decision
    tree classifiers in an ensemble.

    Note that the underlying algorithm for tree node splits differs from that
    used in scikit-learn. By default, the cuML Random Forest uses a
    histogram-based algorithms to determine splits, rather than an exact
    count. You can tune the size of the histograms with the n_bins parameter.

    **Known Limitations**: This is an early release of the cuML
    Random Forest code. It contains a few known limitations:

       * GPU-based inference is only supported if the model was trained
         with 32-bit (float32) datatypes. CPU-based inference may be used
         in this case as a slower fallback.
       * Very deep / very wide models may exhaust available GPU memory.
         Future versions of cuML will provide an alternative algorithm to
         reduce memory consumption.

    Examples
    ---------
    .. code-block:: python

            import numpy as np
            from cuml.ensemble import RandomForestClassifier as cuRFC

            X = np.random.normal(size=(10,4)).astype(np.float32)
            y = np.asarray([0,1]*5, dtype=np.int32)

            cuml_model = cuRFC(max_features=1.0,
                               n_bins=8,
                               n_estimators=40)
            cuml_model.fit(X,y)
            cuml_predict = cuml_model.predict(X)

            print("Predicted labels : ", cuml_predict)

    Output:

    .. code-block:: none

            Predicted labels :  [0 1 0 1 0 1 0 1 0 1]

    Parameters
    -----------
    n_estimators : int (default = 100)
        Number of trees in the forest. (Default changed to 100 in cuML 0.11)
    handle : cuml.Handle
        If it is None, a new one is created just for this class.
    split_criterion: The criterion used to split nodes.
        0 for GINI, 1 for ENTROPY
        2 and 3 not valid for classification
        (default = 0)
    split_algo : int (default = 1)
        The algorithm to determine how nodes are split in the tree.
        0 for HIST and 1 for GLOBAL_QUANTILE. HIST curently uses a slower
        tree-building algorithm so GLOBAL_QUANTILE is recommended for most
        cases.
    bootstrap : boolean (default = True)
        Control bootstrapping.
        If True, each tree in the forest is built
        on a bootstrapped sample with replacement.
        If False, sampling without replacement is done.
    bootstrap_features : boolean (default = False)
        Control bootstrapping for features.
        If features are drawn with or without replacement
    rows_sample : float (default = 1.0)
        Ratio of dataset rows used while fitting each tree.
    max_depth : int (default = 16)
        Maximum tree depth. Unlimited (i.e, until leaves are pure),
        if -1. Unlimited depth is not supported with split_algo=1.
        *Note that this default differs from scikit-learn's
        random forest, which defaults to unlimited depth.*
    max_leaves : int (default = -1)
        Maximum leaf nodes per tree. Soft constraint. Unlimited,
        if -1.
    max_features : int, float, or string (default = 'auto')
        Ratio of number of features (columns) to consider per node split.
        If int then max_features/n_features.
        If float then max_features is used as a fraction.
        If 'auto' then max_features=1/sqrt(n_features).
        If 'sqrt' then max_features=1/sqrt(n_features).
        If 'log2' then max_features=log2(n_features)/n_features.
    n_bins :  int (default = 8)
        Number of bins used by the split algorithm.
    min_rows_per_node : int or float (default = 2)
        The minimum number of samples (rows) needed to split a node.
        If int then number of sample rows
        If float the min_rows_per_sample*n_rows
    min_impurity_decrease : float (default = 0.0)
        Minimum decrease in impurity requried for
        node to be spilt.
    quantile_per_tree : boolean (default = False)
        Whether quantile is computed for individal trees in RF.
        Only relevant for GLOBAL_QUANTILE split_algo.
    seed : int (default = None)
        Seed for the random number generator. Unseeded by default.
    """

    variables = ['n_estimators', 'max_depth', 'handle',
                 'max_features', 'n_bins',
                 'split_algo', 'split_criterion', 'min_rows_per_node',
                 'min_impurity_decrease',
                 'bootstrap', 'bootstrap_features',
                 'verbose', 'rows_sample',
                 'max_leaves', 'quantile_per_tree']

    def __init__(self, n_estimators=100, max_depth=16, handle=None,
                 max_features='auto', n_bins=8, n_streams=8,
                 split_algo=1, split_criterion=0, min_rows_per_node=2,
                 bootstrap=True, bootstrap_features=False,
                 type_model="classifier", verbose=False,
                 rows_sample=1.0, max_leaves=-1, quantile_per_tree=False,
                 gdf_datatype=None, criterion=None,
                 min_samples_leaf=None, min_weight_fraction_leaf=None,
                 max_leaf_nodes=None, min_impurity_decrease=0.0,
                 min_impurity_split=None, oob_score=None, n_jobs=None,
                 random_state=None, warm_start=None, class_weight=None,
                 seed=None):

        sklearn_params = {"criterion": criterion,
                          "min_samples_leaf": min_samples_leaf,
                          "min_weight_fraction_leaf": min_weight_fraction_leaf,
                          "max_leaf_nodes": max_leaf_nodes,
                          "min_impurity_split": min_impurity_split,
                          "oob_score": oob_score, "n_jobs": n_jobs,
                          "random_state": random_state,
                          "warm_start": warm_start,
                          "class_weight": class_weight}

        for key, vals in sklearn_params.items():
            if vals is not None:
                raise TypeError("The Scikit-learn variable", key,
                                " is not supported in cuML,"
                                " please read the cuML documentation for"
                                " more information")

        if max_depth < 0:
            raise ValueError("Must specify max_depth >0")

        if handle is None:
            handle = Handle(n_streams)

        super(RandomForestClassifier, self).__init__(handle, verbose)

        self.split_algo = split_algo
        criterion_dict = {'0': GINI, '1': ENTROPY, '2': MSE,
                          '3': MAE, '4': CRITERION_END}
        if str(split_criterion) not in criterion_dict.keys():
            warnings.warn("The split criterion chosen was not present"
                          " in the list of options accepted by the model"
                          " and so the CRITERION_END option has been chosen.")
            self.split_criterion = CRITERION_END
        else:
            self.split_criterion = criterion_dict[str(split_criterion)]

        self.min_rows_per_node = min_rows_per_node
        self.min_impurity_decrease = min_impurity_decrease
        self.bootstrap_features = bootstrap_features
        self.rows_sample = rows_sample
        self.max_leaves = max_leaves
        self.n_estimators = n_estimators
        self.max_depth = max_depth
        self.max_features = max_features
        self.bootstrap = bootstrap
        self.verbose = verbose
        self.n_bins = n_bins
        self.quantile_per_tree = quantile_per_tree
        self.n_cols = None
        self.dtype = None
        self.n_streams = handle.getNumInternalStreams()
        self.seed = seed
        if ((seed is not None) and (n_streams != 1)):
<<<<<<< HEAD
            warnings.warn("Random seed requires n_streams=1.")
        self._model_pbuf_bytes = []
=======
            warnings.warn("For reproducible results, n_streams==1 is "
                          "recommended. If n_streams is > 1, results may vary "
                          "due to stream/thread timing differences, even when "
                          "random_seed is set")
        self.model_pbuf_bytes = []
>>>>>>> 49d4cf76
        cdef RandomForestMetaData[float, int] *rf_forest = \
            new RandomForestMetaData[float, int]()
        self.rf_forest = <size_t> rf_forest
        cdef RandomForestMetaData[double, int] *rf_forest64 = \
            new RandomForestMetaData[double, int]()
        self.rf_forest64 = <size_t> rf_forest64
        self.num_classes = 2
    """
    TODO:
        Add the preprocess and postprocess functions
        in the cython code to normalize the labels
        Link to the above issue on github :
        https://github.com/rapidsai/cuml/issues/691
    """
    def __getstate__(self):
        state = self.__dict__.copy()
        del state['handle']
        if self.n_cols:
            # only if model has been fit previously
            self._model_pbuf_bytes = self._get_model_info()
        cdef size_t params_t = <size_t> self.rf_forest
        cdef  RandomForestMetaData[float, int] *rf_forest = \
            <RandomForestMetaData[float, int]*>params_t

        cdef size_t params_t64 = <size_t> self.rf_forest64
        cdef  RandomForestMetaData[double, int] *rf_forest64 = \
            <RandomForestMetaData[double, int]*>params_t64

        state["num_classes"] = self.num_classes
        state["verbose"] = self.verbose
        state["model_pbuf_bytes"] = self._model_pbuf_bytes

        if self.dtype == np.float32:
            state["rf_params"] = rf_forest.rf_params
        else:
            state["rf_params64"] = rf_forest64.rf_params
        return state

    def __setstate__(self, state):

        super(RandomForestClassifier, self).__init__(handle=None,
                                                     verbose=state['verbose'])
        cdef  RandomForestMetaData[float, int] *rf_forest = \
            new RandomForestMetaData[float, int]()
        cdef  RandomForestMetaData[double, int] *rf_forest64 = \
            new RandomForestMetaData[double, int]()

        self._model_pbuf_bytes = state["model_pbuf_bytes"]
        self.num_classes = state["num_classes"]
        if state["dtype"] == np.float32:
            rf_forest.rf_params = state["rf_params"]
            state["rf_forest"] = <size_t>rf_forest
        else:
            rf_forest64.rf_params = state["rf_params64"]
            state["rf_forest64"] = <size_t>rf_forest64

        self.__dict__.update(state)

    def __del__(self):
        if self.dtype == np.float32:
            free(<RandomForestMetaData[float, int]*><size_t> self.rf_forest)
        else:
            free(<RandomForestMetaData[double, int]*><size_t> self.rf_forest64)

    def _get_max_feat_val(self):
        if type(self.max_features) == int:
            return self.max_features/self.n_cols
        elif type(self.max_features) == float:
            return self.max_features
        elif self.max_features == 'sqrt' or self.max_features == 'auto':
            return 1/np.sqrt(self.n_cols)
        elif self.max_features == 'log2':
            return math.log2(self.n_cols)/self.n_cols
        else:
            raise ValueError("Wrong value passed in for max_features"
                             " please read the documentation")

    def _get_model_info(self):
        cdef ModelHandle cuml_model_ptr = NULL
        task_category = 1
        cdef RandomForestMetaData[float, int] *rf_forest = \
            <RandomForestMetaData[float, int]*><size_t> self.rf_forest
        build_treelite_forest(& cuml_model_ptr,
                              rf_forest,
                              <int> self.n_cols,
                              <int> task_category,
                              <vector[unsigned char] &> self._model_pbuf_bytes)

        mod_ptr = <size_t> cuml_model_ptr
        fit_mod_ptr = ctypes.c_void_p(mod_ptr).value
        cdef uintptr_t model_ptr = <uintptr_t> fit_mod_ptr
        model_protobuf_bytes = save_model(<ModelHandle> model_ptr)

        return model_protobuf_bytes

    def _tl_model_handles(self, model_bytes):
        task_category = 1
        cdef ModelHandle tl_model_ptrs = NULL
        cdef RandomForestMetaData[float, int] *rf_forest = \
            <RandomForestMetaData[float, int]*><size_t> self.rf_forest
        build_treelite_forest(& tl_model_ptrs,
                              rf_forest,
                              <int> self.n_cols,
                              <int> task_category,
                              <vector[unsigned char] &> model_bytes)
        mod_handle = <size_t> tl_model_ptrs

        return ctypes.c_void_p(mod_handle).value

    def concatenate_treelite_handle(self, treelite_handle):
        cdef ModelHandle concat_model_handle = NULL
        cdef vector[ModelHandle] *model_handles \
            = new vector[ModelHandle]()
        cdef uintptr_t mod_ptr
        for i in treelite_handle:
            mod_ptr = <uintptr_t>i
            model_handles.push_back((
                <ModelHandle> mod_ptr))

        concat_model_handle = concatenate_trees(deref(model_handles))

        concat_model_ptr = <size_t> concat_model_handle
        return ctypes.c_void_p(concat_model_ptr).value

    def concatenate_model_bytes(self, concat_model_handle):
        cdef uintptr_t model_ptr = <uintptr_t> concat_model_handle
        concat_model_bytes = save_model(<ModelHandle> model_ptr)
        self._model_pbuf_bytes = concat_model_bytes
        return concat_model_bytes

    def fit(self, X, y):
        """
        Perform Random Forest Classification on the input data

        Parameters
        ----------
        X : array-like (device or host) shape = (n_samples, n_features)
            Dense matrix (floats or doubles) of shape (n_samples, n_features).
            Acceptable formats: cuDF DataFrame, NumPy ndarray, Numba device
            ndarray, cuda array interface compliant array like CuPy
        y : array-like (device or host) shape = (n_samples, 1)
            Dense vector (int32) of shape (n_samples, 1).
            Acceptable formats: NumPy ndarray, Numba device
            ndarray, cuda array interface compliant array like CuPy
            These labels should be contiguous integers from 0 to n_classes.
        """
        cdef uintptr_t X_ptr, y_ptr
        self.num_classes = len(np.unique(y))
        y_m, y_ptr, _, _, y_dtype = input_to_dev_array(y)

        if y_dtype != np.int32:
            raise TypeError("The labels `y` need to be of dtype `np.int32`")

        X_m, X_ptr, n_rows, self.n_cols, self.dtype = \
            input_to_dev_array(X, order='F')

        if self.dtype == np.float64:
            warnings.warn("To use GPU-based prediction, first train \
                          using float 32 data to fit the estimator.")

        cdef cumlHandle* handle_ =\
            <cumlHandle*><size_t>self.handle.getHandle()

        unique_labels = rmm_cupy_ary(cp.unique, y_m)
        num_unique_labels = len(unique_labels)

        if num_unique_labels > 2:
            self.num_classes = num_unique_labels

        for i in range(num_unique_labels):
            if i not in unique_labels:
                raise ValueError("The labels need "
                                 "to be consecutive values from "
                                 "0 to the number of unique label values")

        max_feature_val = self._get_max_feat_val()
        if type(self.min_rows_per_node) == float:
            self.min_rows_per_node = math.ceil(self.min_rows_per_node*n_rows)

        cdef RandomForestMetaData[float, int] *rf_forest = \
            <RandomForestMetaData[float, int]*><size_t> self.rf_forest
        cdef RandomForestMetaData[double, int] *rf_forest64 = \
            <RandomForestMetaData[double, int]*><size_t> self.rf_forest64
        if self.seed is None:
            seed_val = <uintptr_t>NULL
        else:
            seed_val = <uintptr_t>self.seed

        rf_params = set_rf_class_obj(<int> self.max_depth,
                                     <int> self.max_leaves,
                                     <float> max_feature_val,
                                     <int> self.n_bins,
                                     <int> self.split_algo,
                                     <int> self.min_rows_per_node,
                                     <float> self.min_impurity_decrease,
                                     <bool> self.bootstrap_features,
                                     <bool> self.bootstrap,
                                     <int> self.n_estimators,
                                     <float> self.rows_sample,
                                     <int> seed_val,
                                     <CRITERION> self.split_criterion,
                                     <bool> self.quantile_per_tree,
                                     <int> self.n_streams)

        if self.dtype == np.float32:
            fit(handle_[0],
                rf_forest,
                <float*> X_ptr,
                <int> n_rows,
                <int> self.n_cols,
                <int*> y_ptr,
                <int> num_unique_labels,
                rf_params)

        elif self.dtype == np.float64:
            rf_params64 = rf_params
            fit(handle_[0],
                rf_forest64,
                <double*> X_ptr,
                <int> n_rows,
                <int> self.n_cols,
                <int*> y_ptr,
                <int> num_unique_labels,
                rf_params64)

        else:
            raise TypeError("supports only np.float32 and np.float64 input,"
                            " but input of type '%s' passed."
                            % (str(self.dtype)))
        # make sure that the `fit` is complete before the following delete
        # call happens
        self.handle.sync()
        del(X_m)
        del(y_m)
        return self

    def _predict_model_on_gpu(self, X, output_class,
                              threshold, algo,
                              num_classes, convert_dtype,
                              fil_sparse_format):
        cdef ModelHandle cuml_model_ptr = NULL
        X_m, _, n_rows, n_cols, X_type = \
            input_to_dev_array(X, order='C', check_dtype=self.dtype,
                               convert_to_dtype=(self.dtype if convert_dtype
                                                 else None),
                               check_cols=self.n_cols)

        cdef RandomForestMetaData[float, int] *rf_forest = \
            <RandomForestMetaData[float, int]*><size_t> self.rf_forest

        build_treelite_forest(& cuml_model_ptr,
                              rf_forest,
                              <int> n_cols,
                              <int> num_classes,
                              <vector[unsigned char] &> self._model_pbuf_bytes)
        mod_ptr = <size_t> cuml_model_ptr
        treelite_handle = ctypes.c_void_p(mod_ptr).value
<<<<<<< HEAD
        print("goes to FIL")
=======

        if fil_sparse_format:
            storage_type = 'SPARSE'
        elif not fil_sparse_format:
            storage_type = 'DENSE'
        elif fil_sparse_format == 'auto':
            storage_type = fil_sparse_format
        else:
            raise ValueError("The value entered for spares_forest is wrong."
                             " Please refer to the documentation to see the"
                             " accepted values.")

>>>>>>> 49d4cf76
        fil_model = ForestInference()
        tl_to_fil_model = \
            fil_model.load_from_randomforest(treelite_handle,
                                             output_class=output_class,
                                             threshold=threshold,
                                             algo=algo,
                                             storage_type=storage_type)
        preds = tl_to_fil_model.predict(X_m)
        del(X_m)
        return preds

    def _predict_model_on_cpu(self, X, convert_dtype):
        cdef uintptr_t X_ptr
        X_m, X_ptr, n_rows, n_cols, _ = \
            input_to_dev_array(X, order='C', check_dtype=self.dtype,
                               convert_to_dtype=(self.dtype if convert_dtype
                                                 else None),
                               check_cols=self.n_cols)

        preds = cudf.Series(zeros(n_rows, dtype=np.int32))
        print(" ERROR SEEN IN CUML CPU PREDICT")
        cdef uintptr_t preds_ptr = get_cudf_column_ptr(preds)

        cdef cumlHandle* handle_ =\
            <cumlHandle*><size_t>self.handle.getHandle()

        cdef RandomForestMetaData[float, int] *rf_forest = \
            <RandomForestMetaData[float, int]*><size_t> self.rf_forest

        cdef RandomForestMetaData[double, int] *rf_forest64 = \
            <RandomForestMetaData[double, int]*><size_t> self.rf_forest64
        if self.dtype == np.float32:
            predict(handle_[0],
                    rf_forest,
                    <float*> X_ptr,
                    <int> n_rows,
                    <int> n_cols,
                    <int*> preds_ptr,
                    <bool> self.verbose)

        elif self.dtype == np.float64:
            predict(handle_[0],
                    rf_forest64,
                    <double*> X_ptr,
                    <int> n_rows,
                    <int> n_cols,
                    <int*> preds_ptr,
                    <bool> self.verbose)
        else:
            raise TypeError("supports only np.float32 and np.float64 input,"
                            " but input of type '%s' passed."
                            % (str(self.dtype)))

        self.handle.sync()
        # synchronous w/o a stream
        predicted_result = preds.to_array()
        del(X_m)
        return predicted_result

    def predict(self, X, predict_model="GPU",
                output_class=True, threshold=0.5,
                algo='auto',
                num_classes=2, convert_dtype=True,
                fil_sparse_format='auto'):
        """
        Predicts the labels for X.

        Parameters
        ----------
        X : array-like (device or host) shape = (n_samples, n_features)
            Dense matrix (floats or doubles) of shape (n_samples, n_features).
            Acceptable formats: cuDF DataFrame, NumPy ndarray, Numba device
            ndarray, cuda array interface compliant array like CuPy
        predict_model : String (default = 'GPU')
            'GPU' to predict using the GPU, 'CPU' otherwise. The 'GPU' can only
            be used if the model was trained on float32 data and `X` is float32
            or convert_dtype is set to True. Also the 'GPU' should only be
            used for binary classification problems.
        output_class: boolean (default = True)
            This is optional and required only while performing the
            predict operation on the GPU.
            If true, return a 1 or 0 depending on whether the raw
            prediction exceeds the threshold. If False, just return
            the raw prediction.
        algo : string (default = 'auto')
            This is optional and required only while performing the
            predict operation on the GPU.
            'naive' - simple inference using shared memory
            'tree_reorg' - similar to naive but trees rearranged to be more
                           coalescing-friendly
            'batch_tree_reorg' - similar to tree_reorg but predicting
                                 multiple rows per thread block
<<<<<<< HEAD
            `algo` - choose the algorithm automatically. Currently
=======
            `auto` - choose the algorithm automatically. Currently
>>>>>>> 49d4cf76
                     'batch_tree_reorg' is used for dense storage
                     and 'naive' for sparse storage
        threshold : float (default = 0.5)
            Threshold used for classification. Optional and required only
            while performing the predict operation on the GPU.
            It is applied if output_class == True, else it is ignored
        num_classes : int (default = 2)
                      number of different classes present in the dataset
        convert_dtype : bool, optional (default = True)
            When set to True, the predict method will, when necessary, convert
            the input to the data type which was used to train the model. This
            will increase memory used for the method.
        fil_sparse_format : boolean or string (default = auto)
            This variable is used to choose the type of forest that will be
            created in the Forest Inference Library. It is not required
            while using predict_model='CPU'.
            'auto' - choose the storage type automatically
                     (currently True is chosen by auto)
             False - create a dense forest
             True - create a sparse forest, requires algo='naive'
                    or algo='auto'

        Returns
        ----------
        y : NumPy
           Dense vector (int) of shape (n_samples, 1)
        """

        if predict_model == "CPU" or self.num_classes > 2:
            preds = self._predict_model_on_cpu(X, convert_dtype)

        elif self.dtype == np.float64 and not convert_dtype:
            raise TypeError("GPU based predict only accepts np.float32 data. \
                            In order use the GPU predict the model should \
                            also be trained using a np.float32 dataset. \
                            If you would like to use np.float64 dtype \
                            then please use the CPU based predict by \
                            setting predict_model = 'CPU'")

        else:
            preds = self._predict_model_on_gpu(X, output_class,
                                               threshold, algo,
                                               num_classes, convert_dtype,
                                               fil_sparse_format)

        return preds

    def _predict_get_all(self, X, convert_dtype=True):
        """
        Predicts the labels for X.

        Parameters
        ----------
        X : array-like (device or host) shape = (n_samples, n_features)
            Dense matrix (floats or doubles) of shape (n_samples, n_features).
            Acceptable formats: cuDF DataFrame, NumPy ndarray, Numba device
            ndarray, cuda array interface compliant array like CuPy

        Returns
        ----------
        y : NumPy
           Dense vector (int) of shape (n_samples, 1)
        """
        cdef uintptr_t X_ptr, preds_ptr
        X_m, X_ptr, n_rows, n_cols, _ = \
            input_to_dev_array(X, order='C', check_dtype=self.dtype,
                               convert_to_dtype=(self.dtype if convert_dtype
                                                 else None),
                               check_cols=self.n_cols)

        preds = cudf.Series(zeros(n_rows * self.n_estimators, dtype=np.int32))
        preds_ptr = get_cudf_column_ptr(preds)

        cdef cumlHandle* handle_ =\
            <cumlHandle*><size_t>self.handle.getHandle()

        cdef RandomForestMetaData[float, int] *rf_forest = \
            <RandomForestMetaData[float, int]*><size_t> self.rf_forest

        cdef RandomForestMetaData[double, int] *rf_forest64 = \
            <RandomForestMetaData[double, int]*><size_t> self.rf_forest64

        if self.dtype == np.float32:
            predictGetAll(handle_[0],
                          rf_forest,
                          <float*> X_ptr,
                          <int> n_rows,
                          <int> n_cols,
                          <int*> preds_ptr,
                          <bool> self.verbose)

        elif self.dtype == np.float64:
            predictGetAll(handle_[0],
                          rf_forest64,
                          <double*> X_ptr,
                          <int> n_rows,
                          <int> n_cols,
                          <int*> preds_ptr,
                          <bool> self.verbose)
        else:
            raise TypeError("supports only np.float32 and np.float64 input,"
                            " but input of type '%s' passed."
                            % (str(self.dtype)))

        self.handle.sync()
        predicted_result = preds.to_array()
        del(X_m)
        return predicted_result

    def score(self, X, y, threshold=0.5,
              algo='auto', num_classes=2,
              convert_dtype=True, fil_sparse_format='auto'):
        """
        Calculates the accuracy metric score of the model for X.

        Parameters
        ----------
        X : array-like (device or host) shape = (n_samples, n_features)
            Dense matrix (floats or doubles) of shape (n_samples, n_features).
            Acceptable formats: cuDF DataFrame, NumPy ndarray, Numba device
            ndarray, cuda array interface compliant array like CuPy
        y : NumPy
           Dense vector (int) of shape (n_samples, 1)
        algo : string (default = 'auto')
            This is optional and required only while performing the
            predict operation on the GPU.
            'naive' - simple inference using shared memory
            'tree_reorg' - similar to naive but trees rearranged to be more
                           coalescing-friendly
            'batch_tree_reorg' - similar to tree_reorg but predicting
                                 multiple rows per thread block
            `auto` - choose the algorithm automatically. Currently
                     'batch_tree_reorg' is used for dense storage
                     and 'naive' for sparse storage
        threshold : float
            threshold is used to for classification
            This is optional and required only while performing the
            predict operation on the GPU.
        num_classes : integer
            number of different classes present in the dataset
        convert_dtype : boolean, default=True
            whether to convert input data to correct dtype automatically
        fil_sparse_format : boolean or string (default = auto)
            This variable is used to choose the type of forest that will be
            created in the Forest Inference Library. It is not required
            while using predict_model='CPU'.
            'auto' - choose the storage type automatically
                     (currently True is chosen by auto)
             False - create a dense forest
             True - create a sparse forest, requires algo='naive'
                    or algo='auto'

        Returns
        -------
        float
           Accuracy of the model [0.0 - 1.0]
        """
        cdef uintptr_t X_ptr, y_ptr
        y_m, y_ptr, n_rows, _, y_dtype = \
            input_to_dev_array(y, check_dtype=np.int32,
                               convert_to_dtype=(np.int32 if convert_dtype
                                                 else False))

        preds = self.predict(X, output_class=True,
                             threshold=threshold, algo=algo,
                             num_classes=num_classes,
                             convert_dtype=convert_dtype,
                             fil_sparse_format=fil_sparse_format)

        cdef uintptr_t preds_ptr
        preds_m, preds_ptr, _, _, _ = \
            input_to_dev_array(preds, convert_to_dtype=np.int32)

        cdef cumlHandle* handle_ =\
            <cumlHandle*><size_t>self.handle.getHandle()

        cdef RandomForestMetaData[float, int] *rf_forest = \
            <RandomForestMetaData[float, int]*><size_t> self.rf_forest

        cdef RandomForestMetaData[double, int] *rf_forest64 = \
            <RandomForestMetaData[double, int]*><size_t> self.rf_forest64

        if self.dtype == np.float32:
            self.stats = score(handle_[0],
                               rf_forest,
                               <int*> y_ptr,
                               <int> n_rows,
                               <int*> preds_ptr,
                               <bool> self.verbose)
        elif self.dtype == np.float64:
            self.stats = score(handle_[0],
                               rf_forest64,
                               <int*> y_ptr,
                               <int> n_rows,
                               <int*> preds_ptr,
                               <bool> self.verbose)
        else:
            raise TypeError("supports only np.float32 and np.float64 input,"
                            " but input of type '%s' passed."
                            % (str(self.dtype)))

        self.handle.sync()
        del(y_m)
        del(preds_m)
        return self.stats['accuracy']

    def get_params(self, deep=True):
        """
        Returns the value of all parameters
        required to configure this estimator as a dictionary.

        Parameters
        -----------
        deep : boolean (default = True)
        """

        params = dict()
        for key in RandomForestClassifier.variables:
            if key in ['handle']:
                continue
            var_value = getattr(self, key, None)
            params[key] = var_value
        return params

    def set_params(self, **params):
        """
        Sets the value of parameters required to
        configure this estimator, it functions similar to
        the sklearn set_params.

        Parameters
        -----------
        params : dict of new params
        """
        if not params:
            return self
        for key, value in params.items():
            if key not in RandomForestClassifier.variables:
                raise ValueError('Invalid parameter for estimator')
            else:
                setattr(self, key, value)
        self.__init__()
        return self

    def print_summary(self):
        """
        prints the summary of the forest used to train and test the model
        """
        cdef RandomForestMetaData[float, int] *rf_forest = \
            <RandomForestMetaData[float, int]*><size_t> self.rf_forest

        cdef RandomForestMetaData[double, int] *rf_forest64 = \
            <RandomForestMetaData[double, int]*><size_t> self.rf_forest64

        if self.dtype == np.float64:
            print_rf_summary(rf_forest64)
        else:
            print_rf_summary(rf_forest)

    def print_detailed(self):
        """
        prints the detailed information about the forest used to
        train and test the Random Forest model
        """
        cdef RandomForestMetaData[float, int] *rf_forest = \
            <RandomForestMetaData[float, int]*><size_t> self.rf_forest

        cdef RandomForestMetaData[double, int] *rf_forest64 = \
            <RandomForestMetaData[double, int]*><size_t> self.rf_forest64

        if self.dtype == np.float64:
            print_rf_detailed(rf_forest64)
        else:
            print_rf_detailed(rf_forest)<|MERGE_RESOLUTION|>--- conflicted
+++ resolved
@@ -289,16 +289,11 @@
         self.n_streams = handle.getNumInternalStreams()
         self.seed = seed
         if ((seed is not None) and (n_streams != 1)):
-<<<<<<< HEAD
-            warnings.warn("Random seed requires n_streams=1.")
-        self._model_pbuf_bytes = []
-=======
             warnings.warn("For reproducible results, n_streams==1 is "
                           "recommended. If n_streams is > 1, results may vary "
                           "due to stream/thread timing differences, even when "
                           "random_seed is set")
         self.model_pbuf_bytes = []
->>>>>>> 49d4cf76
         cdef RandomForestMetaData[float, int] *rf_forest = \
             new RandomForestMetaData[float, int]()
         self.rf_forest = <size_t> rf_forest
@@ -556,9 +551,6 @@
                               <vector[unsigned char] &> self._model_pbuf_bytes)
         mod_ptr = <size_t> cuml_model_ptr
         treelite_handle = ctypes.c_void_p(mod_ptr).value
-<<<<<<< HEAD
-        print("goes to FIL")
-=======
 
         if fil_sparse_format:
             storage_type = 'SPARSE'
@@ -571,7 +563,6 @@
                              " Please refer to the documentation to see the"
                              " accepted values.")
 
->>>>>>> 49d4cf76
         fil_model = ForestInference()
         tl_to_fil_model = \
             fil_model.load_from_randomforest(treelite_handle,
@@ -664,11 +655,7 @@
                            coalescing-friendly
             'batch_tree_reorg' - similar to tree_reorg but predicting
                                  multiple rows per thread block
-<<<<<<< HEAD
-            `algo` - choose the algorithm automatically. Currently
-=======
             `auto` - choose the algorithm automatically. Currently
->>>>>>> 49d4cf76
                      'batch_tree_reorg' is used for dense storage
                      and 'naive' for sparse storage
         threshold : float (default = 0.5)
