
#
# Copyright (c) 2019-2020, NVIDIA CORPORATION.
#
# Licensed under the Apache License, Version 2.0 (the "License");
# you may not use this file except in compliance with the License.
# You may obtain a copy of the License at
#
#     http://www.apache.org/licenses/LICENSE-2.0
#
# Unless required by applicable law or agreed to in writing, software
# distributed under the License is distributed on an "AS IS" BASIS,
# WITHOUT WARRANTIES OR CONDITIONS OF ANY KIND, either express or implied.
# See the License for the specific language governing permissions and
# limitations under the License.
#

# cython: profile=False
# distutils: language = c++
# cython: embedsignature = True
# cython: language_level = 3

import ctypes
import cudf
import cupy as cp
import math
import numpy as np
import rmm
import warnings

from libcpp cimport bool
from libcpp.vector cimport vector
from libc.stdint cimport uintptr_t
from libc.stdlib cimport calloc, malloc, free

from cython.operator cimport dereference as deref

from cuml import ForestInference
from cuml.fil.fil import TreeliteModel

from cuml.common.array import CumlArray
from cuml.common.handle import Handle
from cuml.ensemble.randomforest_common import BaseRandomForestModel

from cuml.common.handle cimport cumlHandle
<<<<<<< HEAD
from cuml.ensemble.randomforest_common import _check_fil_parameter_validity, \
    _check_fil_sparse_format_value, _obtain_treelite_model, _obtain_fil_model
from cuml.ensemble.randomforest_common import BaseRandomForestModel

=======
from cuml.ensemble.randomforest_common import _obtain_treelite_model, \
    _obtain_fil_model
>>>>>>> 32bc933d
from cuml.ensemble.randomforest_shared cimport *
import cuml.common.logger as logger
from cuml.common import input_to_cuml_array, rmm_cupy_ary

from numba import cuda

cimport cuml.common.handle
cimport cuml.common.cuda

cimport cython


cdef extern from "cuml/ensemble/randomforest.hpp" namespace "ML":

    cdef void fit(cumlHandle & handle,
                  RandomForestMetaData[float, int]*,
                  float*,
                  int,
                  int,
                  int*,
                  int,
                  RF_params,
                  int) except +

    cdef void fit(cumlHandle & handle,
                  RandomForestMetaData[double, int]*,
                  double*,
                  int,
                  int,
                  int*,
                  int,
                  RF_params,
                  int) except +

    cdef void predict(cumlHandle& handle,
                      RandomForestMetaData[float, int] *,
                      float*,
                      int,
                      int,
                      int*,
                      bool) except +

    cdef void predict(cumlHandle& handle,
                      RandomForestMetaData[double, int]*,
                      double*,
                      int,
                      int,
                      int*,
                      bool) except +

    cdef void predictGetAll(cumlHandle& handle,
                            RandomForestMetaData[float, int] *,
                            float*,
                            int,
                            int,
                            int*,
                            bool) except +

    cdef void predictGetAll(cumlHandle& handle,
                            RandomForestMetaData[double, int]*,
                            double*,
                            int,
                            int,
                            int*,
                            bool) except +

    cdef RF_metrics score(cumlHandle& handle,
                          RandomForestMetaData[float, int]*,
                          int*,
                          int,
                          int*,
                          bool) except +

    cdef RF_metrics score(cumlHandle& handle,
                          RandomForestMetaData[double, int]*,
                          int*,
                          int,
                          int*,
                          bool) except +


class RandomForestClassifier(BaseRandomForestModel):
    """
    Implements a Random Forest classifier model which fits multiple decision
    tree classifiers in an ensemble.

    Note that the underlying algorithm for tree node splits differs from that
    used in scikit-learn. By default, the cuML Random Forest uses a
    histogram-based algorithms to determine splits, rather than an exact
    count. You can tune the size of the histograms with the n_bins parameter.

    **Known Limitations**: This is an early release of the cuML
    Random Forest code. It contains a few known limitations:

       * GPU-based inference is only supported if the model was trained
         with 32-bit (float32) datatypes. CPU-based inference may be used
         in this case as a slower fallback.
       * Very deep / very wide models may exhaust available GPU memory.
         Future versions of cuML will provide an alternative algorithm to
         reduce memory consumption.

    Examples
    ---------
    .. code-block:: python

            import numpy as np
            from cuml.ensemble import RandomForestClassifier as cuRFC

            X = np.random.normal(size=(10,4)).astype(np.float32)
            y = np.asarray([0,1]*5, dtype=np.int32)

            cuml_model = cuRFC(max_features=1.0,
                               n_bins=8,
                               n_estimators=40)
            cuml_model.fit(X,y)
            cuml_predict = cuml_model.predict(X)

            print("Predicted labels : ", cuml_predict)

    Output:

    .. code-block:: none

            Predicted labels :  [0 1 0 1 0 1 0 1 0 1]

    Parameters
    -----------
    n_estimators : int (default = 100)
        Number of trees in the forest. (Default changed to 100 in cuML 0.11)
    handle : cuml.Handle
        If it is None, a new one is created just for this class.
    split_criterion : The criterion used to split nodes.
        0 for GINI, 1 for ENTROPY
        2 and 3 not valid for classification
        (default = 0)
    split_algo : int (default = 1)
        The algorithm to determine how nodes are split in the tree.
        0 for HIST and 1 for GLOBAL_QUANTILE. HIST curently uses a slower
        tree-building algorithm so GLOBAL_QUANTILE is recommended for most
        cases.
    bootstrap : boolean (default = True)
        Control bootstrapping.
        If True, each tree in the forest is built
        on a bootstrapped sample with replacement.
        If False, sampling without replacement is done.
    bootstrap_features : boolean (default = False)
        Control bootstrapping for features.
        If features are drawn with or without replacement
    rows_sample : float (default = 1.0)
        Ratio of dataset rows used while fitting each tree.
    max_depth : int (default = 16)
        Maximum tree depth. Unlimited (i.e, until leaves are pure),
        if -1. Unlimited depth is not supported.
        *Note that this default differs from scikit-learn's
        random forest, which defaults to unlimited depth.*
    max_leaves : int (default = -1)
        Maximum leaf nodes per tree. Soft constraint. Unlimited,
        if -1.
    max_features : int, float, or string (default = 'auto')
        Ratio of number of features (columns) to consider per node split.
        If int then max_features/n_features.
        If float then max_features is used as a fraction.
        If 'auto' then max_features=1/sqrt(n_features).
        If 'sqrt' then max_features=1/sqrt(n_features).
        If 'log2' then max_features=log2(n_features)/n_features.
    n_bins : int (default = 8)
        Number of bins used by the split algorithm.
    min_rows_per_node : int or float (default = 2)
        The minimum number of samples (rows) needed to split a node.
        If int then number of sample rows.
        If float the min_rows_per_sample*n_rows
    min_impurity_decrease : float (default = 0.0)
        Minimum decrease in impurity requried for
        node to be spilt.
    quantile_per_tree : boolean (default = False)
        Whether quantile is computed for individal trees in RF.
        Only relevant for GLOBAL_QUANTILE split_algo.
    seed : int (default = None)
        Seed for the random number generator. Unseeded by default.
    """
<<<<<<< HEAD

    variables = ['n_estimators', 'max_depth', 'handle',
                 'max_features', 'n_bins',
                 'split_algo', 'split_criterion', 'min_rows_per_node',
                 'min_impurity_decrease',
                 'bootstrap', 'bootstrap_features',
                 'rows_sample',
                 'max_leaves', 'quantile_per_tree']

=======
>>>>>>> 32bc933d
    def __init__(self, split_criterion=0, seed=None,
                 n_streams=8, **kwargs):
        if ((seed is not None) and (n_streams != 1)):
            warnings.warn("For reproducible results, n_streams==1 is "
                          "recommended. If n_streams is > 1, results may vary "
                          "due to stream/thread timing differences, even when "
                          "random_seed is set")

        self.RF_type = CLASSIFICATION
        self.num_classes = 2
        self._create_model(model=RandomForestClassifier,
<<<<<<< HEAD
                      split_criterion=split_criterion,
                      seed=seed, n_streams=n_streams,
                      **kwargs)
=======
                           split_criterion=split_criterion,
                           seed=seed, n_streams=n_streams,
                           **kwargs)
>>>>>>> 32bc933d

    """
    TODO:
        Add the preprocess and postprocess functions
        in the cython code to normalize the labels
        Link to the above issue on github :
        https://github.com/rapidsai/cuml/issues/691
    """
    def __getstate__(self):
        state = self.__dict__.copy()
        del state['handle']
        cdef size_t params_t
        cdef  RandomForestMetaData[float, int] *rf_forest
        cdef  RandomForestMetaData[double, int] *rf_forest64
        cdef size_t params_t64
        if self.n_cols:
            # only if model has been fit previously
            self._get_protobuf_bytes()  # Ensure we have this cached
            if self.rf_forest:
                params_t = <uintptr_t> self.rf_forest
                rf_forest = \
                    <RandomForestMetaData[float, int]*>params_t
                state["rf_params"] = rf_forest.rf_params

            if self.rf_forest64:
                params_t64 = <uintptr_t> self.rf_forest64
                rf_forest64 = \
                    <RandomForestMetaData[double, int]*>params_t64
                state["rf_params64"] = rf_forest64.rf_params

        state['n_cols'] = self.n_cols
        state["verbose"] = self.verbose
        state["model_pbuf_bytes"] = self.model_pbuf_bytes
        state["treelite_handle"] = None

        return state

    def __setstate__(self, state):
        super(RandomForestClassifier, self).__init__(
            handle=None, verbose=state['verbose'])
        cdef  RandomForestMetaData[float, int] *rf_forest = \
            new RandomForestMetaData[float, int]()
        cdef  RandomForestMetaData[double, int] *rf_forest64 = \
            new RandomForestMetaData[double, int]()

        self.n_cols = state['n_cols']
        if self.n_cols:
            rf_forest.rf_params = state["rf_params"]
            state["rf_forest"] = <uintptr_t>rf_forest

            rf_forest64.rf_params = state["rf_params64"]
            state["rf_forest64"] = <uintptr_t>rf_forest64

        self.model_pbuf_bytes = state["model_pbuf_bytes"]
        self.__dict__.update(state)

    def __del__(self):
        self._reset_forest_data()

    def _reset_forest_data(self):
        """Free memory allocated by this instance and clear instance vars."""
        if self.rf_forest:
            delete_rf_metadata(
                <RandomForestMetaData[float, int]*><uintptr_t>
                self.rf_forest)
            self.rf_forest = 0
        if self.rf_forest64:
            delete_rf_metadata(
                <RandomForestMetaData[double, int]*><uintptr_t>
                self.rf_forest64)
            self.rf_forest64 = 0

        if self.treelite_handle:
            TreeliteModel.free_treelite_model(self.treelite_handle)

        self.treelite_handle = None
        self.model_pbuf_bytes = bytearray()
        self.n_cols = None

    def convert_to_treelite_model(self):
        """
        Converts the cuML RF model to a Treelite model

        Returns
        ----------
        tl_to_fil_model : Treelite version of this model
        """
        handle = self._obtain_treelite_handle()
        return _obtain_treelite_model(handle)

    def convert_to_fil_model(self, output_class=True,
                             threshold=0.5, algo='auto',
                             fil_sparse_format='auto'):
        """
        Create a Forest Inference (FIL) model from the trained cuML
        Random Forest model.

        Parameters
        ----------
        output_class : boolean (default = True)
            This is optional and required only while performing the
            predict operation on the GPU.
            If true, return a 1 or 0 depending on whether the raw
            prediction exceeds the threshold. If False, just return
            the raw prediction.
        algo : string (default = 'auto')
            This is optional and required only while performing the
            predict operation on the GPU.
            'naive' - simple inference using shared memory
            'tree_reorg' - similar to naive but trees rearranged to be more
            coalescing-friendly
            'batch_tree_reorg' - similar to tree_reorg but predicting
            multiple rows per thread block
            `auto` - choose the algorithm automatically. Currently
            'batch_tree_reorg' is used for dense storage
            and 'naive' for sparse storage
        threshold : float (default = 0.5)
            Threshold used for classification. Optional and required only
            while performing the predict operation on the GPU.
            It is applied if output_class == True, else it is ignored
        fil_sparse_format : boolean or string (default = auto)
            This variable is used to choose the type of forest that will be
            created in the Forest Inference Library. It is not required
            while using predict_model='CPU'.
            'auto' - choose the storage type automatically
            (currently True is chosen by auto)
            False - create a dense forest
            True - create a sparse forest, requires algo='naive'
            or algo='auto'

        Returns
        ----------
        fil_model :
            A Forest Inference model which can be used to perform
            inferencing on the random forest model.
        """
        treelite_handle = self._obtain_treelite_handle()
        return _obtain_fil_model(treelite_handle=treelite_handle,
                                 depth=self.max_depth,
                                 output_class=output_class,
                                 threshold=threshold,
                                 algo=algo,
                                 fil_sparse_format=fil_sparse_format)

    """
    TODO : Move functions duplicated in the RF classifier and regressor
           to a shared file. Cuml issue #1854 has been created to track this.
    """

    def fit(self, X, y, convert_dtype=False):
        """
        Perform Random Forest Classification on the input data

        Parameters
        ----------
        X : array-like (device or host) shape = (n_samples, n_features)
            Dense matrix (floats or doubles) of shape (n_samples, n_features).
            Acceptable formats: cuDF DataFrame, NumPy ndarray, Numba device
            ndarray, cuda array interface compliant array like CuPy
        y : array-like (device or host) shape = (n_samples, 1)
            Dense vector (int32) of shape (n_samples, 1).
            Acceptable formats: NumPy ndarray, Numba device
            ndarray, cuda array interface compliant array like CuPy
            These labels should be contiguous integers from 0 to n_classes.
        convert_dtype : bool, optional (default = False)
            When set to True, the fit method will, when necessary, convert
            y to be the same data type as X if they differ. This will increase
            memory used for the method.

        """
<<<<<<< HEAD
        X_m, y_m, max_feature_val = self._dataset_setup(X, y, convert_dtype)
        cdef uintptr_t X_ptr, y_ptr
=======
        cdef uintptr_t X_ptr, y_ptr
        X_m, y_m, max_feature_val = self._dataset_setup(X, y, convert_dtype)
>>>>>>> 32bc933d
        X_ptr = X_m.ptr
        y_ptr = y_m.ptr
        cdef cumlHandle* handle_ =\
            <cumlHandle*><uintptr_t>self.handle.getHandle()

<<<<<<< HEAD
        unique_labels = rmm_cupy_ary(cp.unique, y_m)
        num_unique_labels = len(unique_labels)

=======
>>>>>>> 32bc933d
        cdef RandomForestMetaData[float, int] *rf_forest = \
            new RandomForestMetaData[float, int]()
        self.rf_forest = <uintptr_t> rf_forest
        cdef RandomForestMetaData[double, int] *rf_forest64 = \
            new RandomForestMetaData[double, int]()
        self.rf_forest64 = <uintptr_t> rf_forest64

        if self.seed is None:
            seed_val = <uintptr_t>NULL
        else:
            seed_val = <uintptr_t>self.seed

        rf_params = set_rf_class_obj(<int> self.max_depth,
                                     <int> self.max_leaves,
                                     <float> max_feature_val,
                                     <int> self.n_bins,
                                     <int> self.split_algo,
                                     <int> self.min_rows_per_node,
                                     <float> self.min_impurity_decrease,
                                     <bool> self.bootstrap_features,
                                     <bool> self.bootstrap,
                                     <int> self.n_estimators,
                                     <float> self.rows_sample,
                                     <int> seed_val,
                                     <CRITERION> self.split_criterion,
                                     <bool> self.quantile_per_tree,
                                     <int> self.n_streams)

        if self.dtype == np.float32:
            fit(handle_[0],
                rf_forest,
                <float*> X_ptr,
                <int> self.n_rows,
                <int> self.n_cols,
                <int*> y_ptr,
                <int> self.num_classes,
                rf_params,
                <int> self.verbose)

        elif self.dtype == np.float64:
            rf_params64 = rf_params
            fit(handle_[0],
                rf_forest64,
                <double*> X_ptr,
                <int> self.n_rows,
                <int> self.n_cols,
                <int*> y_ptr,
                <int> self.num_classes,
                rf_params64,
                <int> self.verbose)

        else:
            raise TypeError("supports only np.float32 and np.float64 input,"
                            " but input of type '%s' passed."
                            % (str(self.dtype)))
        # make sure that the `fit` is complete before the following delete
        # call happens
        self.handle.sync()
        del X_m
        del y_m
        return self

    def _predict_model_on_cpu(self, X, convert_dtype):
        out_type = self._get_output_type(X)
        cdef uintptr_t X_ptr
        X_m, n_rows, n_cols, dtype = \
            input_to_cuml_array(X, order='C',
                                convert_to_dtype=(self.dtype if convert_dtype
                                                  else None),
                                check_cols=self.n_cols)
        X_ptr = X_m.ptr

        preds = CumlArray.zeros(n_rows, dtype=np.int32)
        cdef uintptr_t preds_ptr = preds.ptr

        cdef cumlHandle* handle_ =\
            <cumlHandle*><uintptr_t>self.handle.getHandle()

        cdef RandomForestMetaData[float, int] *rf_forest = \
            <RandomForestMetaData[float, int]*><uintptr_t> self.rf_forest

        cdef RandomForestMetaData[double, int] *rf_forest64 = \
            <RandomForestMetaData[double, int]*><uintptr_t> self.rf_forest64
        if self.dtype == np.float32:
            predict(handle_[0],
                    rf_forest,
                    <float*> X_ptr,
                    <int> n_rows,
                    <int> n_cols,
                    <int*> preds_ptr,
                    <int> self.verbose)

        elif self.dtype == np.float64:
            predict(handle_[0],
                    rf_forest64,
                    <double*> X_ptr,
                    <int> n_rows,
                    <int> n_cols,
                    <int*> preds_ptr,
                    <int> self.verbose)
        else:
            raise TypeError("supports only np.float32 and np.float64 input,"
                            " but input of type '%s' passed."
                            % (str(self.dtype)))

        self.handle.sync()
        # synchronous w/o a stream
        del(X_m)
        return preds.to_output(out_type)

    def predict(self, X, predict_model="GPU",
                output_class=True, threshold=0.5,
                algo='auto',
                convert_dtype=True,
                fil_sparse_format='auto'):
        """
        Predicts the labels for X.

        Parameters
        ----------
        X : array-like (device or host) shape = (n_samples, n_features)
            Dense matrix (floats or doubles) of shape (n_samples, n_features).
            Acceptable formats: cuDF DataFrame, NumPy ndarray, Numba device
            ndarray, cuda array interface compliant array like CuPy
        predict_model : String (default = 'GPU')
            'GPU' to predict using the GPU, 'CPU' otherwise. The 'GPU' can only
            be used if the model was trained on float32 data and `X` is float32
            or convert_dtype is set to True. Also the 'GPU' should only be
            used for binary classification problems.
        output_class : boolean (default = True)
            This is optional and required only while performing the
            predict operation on the GPU.
            If true, return a 1 or 0 depending on whether the raw
            prediction exceeds the threshold. If False, just return
            the raw prediction.
        algo : string (default = 'auto')
            This is optional and required only while performing the
            predict operation on the GPU.
            'naive' - simple inference using shared memory
            'tree_reorg' - similar to naive but trees rearranged to be more
            coalescing-friendly
            'batch_tree_reorg' - similar to tree_reorg but predicting
            multiple rows per thread block
            `auto` - choose the algorithm automatically. Currently
            'batch_tree_reorg' is used for dense storage
            and 'naive' for sparse storage
        threshold : float (default = 0.5)
            Threshold used for classification. Optional and required only
            while performing the predict operation on the GPU.
            It is applied if output_class == True, else it is ignored
        num_classes : int (default = 2)
            number of different classes present in the dataset. This variable
            will be depricated in 0.16
        convert_dtype : bool, optional (default = True)
            When set to True, the predict method will, when necessary, convert
            the input to the data type which was used to train the model. This
            will increase memory used for the method.
        fil_sparse_format : boolean or string (default = auto)
            This variable is used to choose the type of forest that will be
            created in the Forest Inference Library. It is not required
            while using predict_model='CPU'.
            'auto' - choose the storage type automatically
            (currently True is chosen by auto)
            False - create a dense forest
            True - create a sparse forest, requires algo='naive'
            or algo='auto'

        Returns
        ----------
        y : NumPy
           Dense vector (int) of shape (n_samples, 1)
        """
        if predict_model == "CPU" or self.num_classes > 2:
            if self.num_classes > 2 and predict_model == "GPU":
                warnings.warn("Switching over to use the CPU predict since "
                              "the GPU predict currently cannot perform "
                              "multi-class classification.")
            preds = self._predict_model_on_cpu(X, convert_dtype)

        elif self.dtype == np.float64:
            raise TypeError("GPU based predict only accepts np.float32 data. \
                            In order use the GPU predict the model should \
                            also be trained using a np.float32 dataset. \
                            If you would like to use np.float64 dtype \
                            then please use the CPU based predict by \
                            setting predict_model = 'CPU'")

        else:
            preds = \
                self._predict_model_on_gpu(X=X, output_class=output_class,
                                           threshold=threshold,
                                           algo=algo,
                                           convert_dtype=convert_dtype,
                                           fil_sparse_format=fil_sparse_format,
                                           predict_proba=False)

        return preds

    def _predict_get_all(self, X, convert_dtype=True):
        """
        Predicts the labels for X.

        Parameters
        ----------
        X : array-like (device or host) shape = (n_samples, n_features)
            Dense matrix (floats or doubles) of shape (n_samples, n_features).
            Acceptable formats: cuDF DataFrame, NumPy ndarray, Numba device
            ndarray, cuda array interface compliant array like CuPy

        Returns
        ----------
        y : NumPy
           Dense vector (int) of shape (n_samples, 1)
        """
        out_type = self._get_output_type(X)
        cdef uintptr_t X_ptr, preds_ptr
        X_m, n_rows, n_cols, dtype = \
            input_to_cuml_array(X, order='C',
                                convert_to_dtype=(self.dtype if convert_dtype
                                                  else None),
                                check_cols=self.n_cols)
        X_ptr = X_m.ptr

        preds = CumlArray.zeros(n_rows * self.n_estimators, dtype=np.int32)
        preds_ptr = preds.ptr

        cdef cumlHandle* handle_ =\
            <cumlHandle*><uintptr_t>self.handle.getHandle()
        cdef RandomForestMetaData[float, int] *rf_forest = \
            <RandomForestMetaData[float, int]*><uintptr_t> self.rf_forest

        cdef RandomForestMetaData[double, int] *rf_forest64 = \
            <RandomForestMetaData[double, int]*><uintptr_t> self.rf_forest64
        if self.dtype == np.float32:
            predictGetAll(handle_[0],
                          rf_forest,
                          <float*> X_ptr,
                          <int> n_rows,
                          <int> n_cols,
                          <int*> preds_ptr,
                          <int> self.verbose)

        elif self.dtype == np.float64:
            predictGetAll(handle_[0],
                          rf_forest64,
                          <double*> X_ptr,
                          <int> n_rows,
                          <int> n_cols,
                          <int*> preds_ptr,
                          <int> self.verbose)
        else:
            raise TypeError("supports only np.float32 and np.float64 input,"
                            " but input of type '%s' passed."
                            % (str(self.dtype)))
        self.handle.sync()
        del(X_m)
        return preds.to_output(out_type)

    def predict_proba(self, X, output_class=True,
                      threshold=0.5, algo='auto',
                      convert_dtype=True,
                      fil_sparse_format='auto'):
        """
        Predicts class probabilites for X. This function uses the GPU
        implementation of predict. Therefore, data with 'dtype = np.float32'
        and 'num_classes = 2' should be used while using this function.
        The option to use predict_proba for multi_class classification is not
        currently implemented. Please check cuml issue #1679 for more
        information.

        Parameters
        ----------
        X : array-like (device or host) shape = (n_samples, n_features)
            Dense matrix (floats or doubles) of shape (n_samples, n_features).
            Acceptable formats: cuDF DataFrame, NumPy ndarray, Numba device
            ndarray, cuda array interface compliant array like CuPy
        output_class: boolean (default = True)
            This is optional and required only while performing the
            predict operation on the GPU.
            If true, return a 1 or 0 depending on whether the raw
            prediction exceeds the threshold. If False, just return
            the raw prediction.
        algo : string (default = 'auto')
            This is optional and required only while performing the
            predict operation on the GPU.
            'naive' - simple inference using shared memory
            'tree_reorg' - similar to naive but trees rearranged to be more
            coalescing-friendly
            'batch_tree_reorg' - similar to tree_reorg but predicting
            multiple rows per thread block
            `auto` - choose the algorithm automatically. Currently
            'batch_tree_reorg' is used for dense storage
            and 'naive' for sparse storage
        threshold : float (default = 0.5)
            Threshold used for classification. Optional and required only
            while performing the predict operation on the GPU.
            It is applied if output_class == True, else it is ignored
        num_classes : int (default = 2)
            number of different classes present in the dataset
        convert_dtype : bool, optional (default = True)
            When set to True, the predict method will, when necessary, convert
            the input to the data type which was used to train the model. This
            will increase memory used for the method.
        fil_sparse_format : boolean or string (default = auto)
            This variable is used to choose the type of forest that will be
            created in the Forest Inference Library. It is not required
            while using predict_model='CPU'.
            'auto' - choose the storage type automatically
            (currently True is chosen by auto)
            False - create a dense forest
            True - create a sparse forest, requires algo='naive'
            or algo='auto'

        Returns
        -------
        y : (same as the input datatype)
            Dense vector (float) of shape (n_samples, 1). The datatype of y
            depend on the value of 'output_type' varaible specified by the
            user while intializing the model.
        """
        if self.dtype == np.float64:
            raise TypeError("GPU based predict only accepts np.float32 data. \
                            In order use the GPU predict the model should \
                            also be trained using a np.float32 dataset. \
                            If you would like to use np.float64 dtype \
                            then please use the CPU based predict by \
                            setting predict_model = 'CPU'")

        elif self.num_classes > 2:
            raise NotImplementedError("Predict_proba for multi-class "
                                      "classification models is currently not "
                                      "implemented. Please check cuml issue "
                                      "#1679 for more information.")
        preds_proba = \
            self._predict_model_on_gpu(X, output_class=output_class,
                                       threshold=threshold,
                                       algo=algo,
                                       convert_dtype=convert_dtype,
                                       fil_sparse_format=fil_sparse_format,
                                       predict_proba=True)

        return preds_proba

    def score(self, X, y, threshold=0.5,
              algo='auto', num_classes=2, predict_model="GPU",
              convert_dtype=True, fil_sparse_format='auto'):
        """
        Calculates the accuracy metric score of the model for X.

        Parameters
        ----------
        X : array-like (device or host) shape = (n_samples, n_features)
            Dense matrix (floats or doubles) of shape (n_samples, n_features).
            Acceptable formats: cuDF DataFrame, NumPy ndarray, Numba device
            ndarray, cuda array interface compliant array like CuPy
        y : NumPy
            Dense vector (int) of shape (n_samples, 1)
        algo : string (default = 'auto')
            This is optional and required only while performing the
            predict operation on the GPU.
            'naive' - simple inference using shared memory
            'tree_reorg' - similar to naive but trees rearranged to be more
            coalescing-friendly
            'batch_tree_reorg' - similar to tree_reorg but predicting
            multiple rows per thread block
            `auto` - choose the algorithm automatically. Currently
            'batch_tree_reorg' is used for dense storage
            and 'naive' for sparse storage
        threshold : float
            threshold is used to for classification
            This is optional and required only while performing the
            predict operation on the GPU.
        num_classes : integer
            number of different classes present in the dataset
        convert_dtype : boolean, default=True
            whether to convert input data to correct dtype automatically
        predict_model : String (default = 'GPU')
            'GPU' to predict using the GPU, 'CPU' otherwise. The 'GPU' can only
            be used if the model was trained on float32 data and `X` is float32
            or convert_dtype is set to True. Also the 'GPU' should only be
            used for binary classification problems.
        fil_sparse_format : boolean or string (default = auto)
            This variable is used to choose the type of forest that will be
            created in the Forest Inference Library. It is not required
            while using predict_model='CPU'.
            'auto' - choose the storage type automatically
            (currently True is chosen by auto)
            False - create a dense forest
            True - create a sparse forest, requires algo='naive'
            or algo='auto'

        Returns
        -------
        accuracy : float
           Accuracy of the model [0.0 - 1.0]
        """
        cdef uintptr_t X_ptr, y_ptr
        _, n_rows, _, _ = \
            input_to_cuml_array(X, check_dtype=self.dtype,
                                convert_to_dtype=(self.dtype if convert_dtype
                                                  else None),
                                check_cols=self.n_cols)
        y_m, n_rows, _, y_dtype = \
            input_to_cuml_array(y, check_dtype=np.int32,
                                convert_to_dtype=(np.int32 if convert_dtype
                                                  else False))
        y_ptr = y_m.ptr
        preds = self.predict(X, output_class=True,
                             threshold=threshold, algo=algo,
                             convert_dtype=convert_dtype,
                             predict_model=predict_model,
                             fil_sparse_format=fil_sparse_format)

        cdef uintptr_t preds_ptr
        preds_m, _, _, _ = \
            input_to_cuml_array(preds, convert_to_dtype=np.int32)
        preds_ptr = preds_m.ptr

        cdef cumlHandle* handle_ =\
            <cumlHandle*><uintptr_t>self.handle.getHandle()

        cdef RandomForestMetaData[float, int] *rf_forest = \
            <RandomForestMetaData[float, int]*><uintptr_t> self.rf_forest

        cdef RandomForestMetaData[double, int] *rf_forest64 = \
            <RandomForestMetaData[double, int]*><uintptr_t> self.rf_forest64

        if self.dtype == np.float32:
            self.stats = score(handle_[0],
                               rf_forest,
                               <int*> y_ptr,
                               <int> n_rows,
                               <int*> preds_ptr,
                               <int> self.verbose)
        elif self.dtype == np.float64:
            self.stats = score(handle_[0],
                               rf_forest64,
                               <int*> y_ptr,
                               <int> n_rows,
                               <int*> preds_ptr,
                               <int> self.verbose)
        else:
            raise TypeError("supports only np.float32 and np.float64 input,"
                            " but input of type '%s' passed."
                            % (str(self.dtype)))

        self.handle.sync()
        del(y_m)
        del(preds_m)
        return self.stats['accuracy']

    def get_params(self, deep=True):
        """
        Returns the value of all parameters
        required to configure this estimator as a dictionary.

        Parameters
        -----------
        deep : boolean (default = True)
        """


        return self._get_params(model=RandomForestClassifier,
                                deep=deep)

    def set_params(self, **params):
        """
        Sets the value of parameters required to
        configure this estimator, it functions similar to
        the sklearn set_params.

        Parameters
        -----------
        params : dict of new params
        """
        # Resetting handle as __setstate__ overwrites with handle=None


        return self._set_params(model=RandomForestClassifier,
                                **params)

    def print_summary(self):
        """
        Prints the summary of the forest used to train and test the model
        """
        cdef RandomForestMetaData[float, int] *rf_forest = \
            <RandomForestMetaData[float, int]*><uintptr_t> self.rf_forest

        cdef RandomForestMetaData[double, int] *rf_forest64 = \
            <RandomForestMetaData[double, int]*><uintptr_t> self.rf_forest64

        if self.dtype == np.float64:
            print_rf_summary(rf_forest64)
        else:
            print_rf_summary(rf_forest)

    def print_detailed(self):
        """
        Prints the detailed information about the forest used to
        train and test the Random Forest model
        """
        cdef RandomForestMetaData[float, int] *rf_forest = \
            <RandomForestMetaData[float, int]*><uintptr_t> self.rf_forest

        cdef RandomForestMetaData[double, int] *rf_forest64 = \
            <RandomForestMetaData[double, int]*><uintptr_t> self.rf_forest64

        if self.dtype == np.float64:
            print_rf_detailed(rf_forest64)
        else:
            print_rf_detailed(rf_forest)<|MERGE_RESOLUTION|>--- conflicted
+++ resolved
@@ -43,15 +43,10 @@
 from cuml.ensemble.randomforest_common import BaseRandomForestModel
 
 from cuml.common.handle cimport cumlHandle
-<<<<<<< HEAD
 from cuml.ensemble.randomforest_common import _check_fil_parameter_validity, \
     _check_fil_sparse_format_value, _obtain_treelite_model, _obtain_fil_model
 from cuml.ensemble.randomforest_common import BaseRandomForestModel
 
-=======
-from cuml.ensemble.randomforest_common import _obtain_treelite_model, \
-    _obtain_fil_model
->>>>>>> 32bc933d
 from cuml.ensemble.randomforest_shared cimport *
 import cuml.common.logger as logger
 from cuml.common import input_to_cuml_array, rmm_cupy_ary
@@ -232,18 +227,7 @@
     seed : int (default = None)
         Seed for the random number generator. Unseeded by default.
     """
-<<<<<<< HEAD
-
-    variables = ['n_estimators', 'max_depth', 'handle',
-                 'max_features', 'n_bins',
-                 'split_algo', 'split_criterion', 'min_rows_per_node',
-                 'min_impurity_decrease',
-                 'bootstrap', 'bootstrap_features',
-                 'rows_sample',
-                 'max_leaves', 'quantile_per_tree']
-
-=======
->>>>>>> 32bc933d
+
     def __init__(self, split_criterion=0, seed=None,
                  n_streams=8, **kwargs):
         if ((seed is not None) and (n_streams != 1)):
@@ -255,15 +239,9 @@
         self.RF_type = CLASSIFICATION
         self.num_classes = 2
         self._create_model(model=RandomForestClassifier,
-<<<<<<< HEAD
-                      split_criterion=split_criterion,
-                      seed=seed, n_streams=n_streams,
-                      **kwargs)
-=======
                            split_criterion=split_criterion,
                            seed=seed, n_streams=n_streams,
                            **kwargs)
->>>>>>> 32bc933d
 
     """
     TODO:
@@ -434,24 +412,14 @@
             memory used for the method.
 
         """
-<<<<<<< HEAD
+
         X_m, y_m, max_feature_val = self._dataset_setup(X, y, convert_dtype)
         cdef uintptr_t X_ptr, y_ptr
-=======
-        cdef uintptr_t X_ptr, y_ptr
-        X_m, y_m, max_feature_val = self._dataset_setup(X, y, convert_dtype)
->>>>>>> 32bc933d
         X_ptr = X_m.ptr
         y_ptr = y_m.ptr
         cdef cumlHandle* handle_ =\
             <cumlHandle*><uintptr_t>self.handle.getHandle()
 
-<<<<<<< HEAD
-        unique_labels = rmm_cupy_ary(cp.unique, y_m)
-        num_unique_labels = len(unique_labels)
-
-=======
->>>>>>> 32bc933d
         cdef RandomForestMetaData[float, int] *rf_forest = \
             new RandomForestMetaData[float, int]()
         self.rf_forest = <uintptr_t> rf_forest
