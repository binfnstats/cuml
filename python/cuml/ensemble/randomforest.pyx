#
# Copyright (c) 2019, NVIDIA CORPORATION.
#
# Licensed under the Apache License, Version 2.0 (the "License");
# you may not use this file except in compliance with the License.
# You may obtain a copy of the License at
#
#     http://www.apache.org/licenses/LICENSE-2.0
#
# Unless required by applicable law or agreed to in writing, software
# distributed under the License is distributed on an "AS IS" BASIS,
# WITHOUT WARRANTIES OR CONDITIONS OF ANY KIND, either express or implied.
# See the License for the specific language governing permissions and
# limitations under the License.
#

# cython: profile=False
# distutils: language = c++
# cython: embedsignature = True
# cython: language_level = 3

import ctypes
import numpy as np
import warnings

from numba import cuda

from libcpp cimport bool
from libc.stdint cimport uintptr_t
from libc.stdlib cimport calloc, malloc, free

from cuml.common.base import Base
from cuml.common.handle cimport cumlHandle
from cuml.utils import get_cudf_column_ptr, get_dev_array_ptr, \
    input_to_dev_array, zeros
cimport cuml.common.handle
cimport cuml.common.cuda

cdef extern from "randomforest/randomforest.h" namespace "ML":

    cdef struct RF_metrics:
        float accuracy

    cdef enum RF_type:
        CLASSIFICATION,
        REGRESSION

    cdef enum CRITERION:
        GINI,
        ENTROPY,
        MSE,
        MAE,
        CRITERION_END

    cdef struct RF_params:
        pass

    cdef cppclass rf:
        pass

    cdef cppclass rfClassifier[T]:
        rfClassifier(RF_params) except +

    cdef void fit(cumlHandle & handle,
                  rfClassifier[float] *,
                  float *,
                  int,
                  int,
                  int *,
                  int) except +

    cdef void fit(cumlHandle& handle,
                  rfClassifier[double] *,
                  double *,
                  int,
                  int,
                  int *,
                  int) except +

    cdef void predict(cumlHandle& handle,
                      rfClassifier[float] *,
                      float *,
                      int,
                      int,
                      int *,
                      bool) except +

    cdef void predict(cumlHandle& handle,
                      rfClassifier[double] *,
                      double *,
                      int,
                      int,
                      int *,
                      bool) except +

    cdef RF_metrics score(cumlHandle& handle,
                          rfClassifier[float] *, float *, int *,
                          int, int, int *, bool)
    cdef RF_metrics score(cumlHandle& handle,
                          rfClassifier[double] *, double *, int *,
                          int, int, int *, bool)

    cdef RF_params set_rf_class_obj(int, int, float,
                                    int, int, int,
<<<<<<< HEAD
                                    bool, bool, int, int, CRITERION) except +
=======
                                    bool, bool, int, float) except +
>>>>>>> 549aae68


cdef class RandomForest_impl():

    cpdef object handle
    cdef rfClassifier[float] *rf_classifier32
    cdef rfClassifier[double] *rf_classifier64
    cdef uintptr_t preds_ptr
    cdef object n_estimators
    cdef object max_depth
    cdef object max_features
    cdef object n_bins
    cdef object split_algo
    cdef object split_criterion
    cdef object min_rows_per_node
    cdef object bootstrap
    cdef object bootstrap_features
    cdef object type_model
    cdef object verbose
    cdef object n_cols
    cdef object rows_sample
    cdef object max_leaves
    cdef object gdf_datatype
    cdef object stats
    cdef object dtype

    def __cinit__(self, n_estimators=10, max_depth=-1, handle=None,
                  max_features=1.0, n_bins=8,
                  split_algo=0, split_criterion=0, min_rows_per_node=2,
                  bootstrap=True, bootstrap_features=False,
                  type_model="classifier", verbose=False,
                  rows_sample=1.0, max_leaves=-1,
                  gdf_datatype=None):

        self.handle = handle
        self.split_algo = split_algo
        self.split_criterion = split_criterion
        self.min_rows_per_node = min_rows_per_node
        self.bootstrap_features = bootstrap_features
        self.rows_sample = rows_sample
        self.max_leaves = max_leaves
        self.n_estimators = n_estimators
        self.max_depth = max_depth
        self.max_features = max_features
        self.type_model = self._get_type(type_model)
        self.bootstrap = bootstrap
        self.verbose = verbose
        self.n_bins = n_bins
        self.rf_classifier32 = NULL
        self.rf_classifier64 = NULL
        self.n_cols = None

    def _get_type(self, type_model):
        if type_model == "classifier":
            self.type_model = 1
        else:
            self.type_model = 0

    """
    TODO:
        Add the preprocess and postprocess functions
        in the cython code to normalize the labels
    """

    def fit(self, X, y):

        cdef uintptr_t X_ptr, y_ptr

        if self.rf_classifier32 != NULL:
            del self.rf_classifier32

        if self.rf_classifier64 != NULL:
            del self.rf_classifier64

        y_m, y_ptr, _, _, y_dtype = input_to_dev_array(y)

        if y_dtype != np.int32:
            raise TypeError("The labels need to have dtype = np.int32")

        X_m, X_ptr, n_rows, self.n_cols, self.dtype = \
            input_to_dev_array(X, order='F')

        cdef cumlHandle* handle_ =\
            <cumlHandle*><size_t>self.handle.getHandle()

        try:
            import cupy as cp
            unique_labels = cp.unique(y_m)
        except ImportError:
            warnings.warn("Using NumPy for number of class detection,"
                          "install CuPy for faster processing.")
            if isinstance(y, np.ndarray):
                unique_labels = np.unique(y)
            else:
                unique_labels = np.unique(y_m.copy_to_host())

        num_unique_labels = (unique_labels).__len__()
        for i in range(num_unique_labels):
            if i not in unique_labels:
                raise ValueError("The labels need "
                                 "to be from 0 to num_unique_label values")

        rf_param = set_rf_class_obj(<int> self.max_depth,
                                    <int> self.max_leaves,
                                    <float> self.max_features,
                                    <int> self.n_bins,
                                    <int> self.split_algo,
                                    <int> self.min_rows_per_node,
                                    <bool> self.bootstrap_features,
                                    <bool> self.bootstrap,
                                    <int> self.n_estimators,
<<<<<<< HEAD
                                    <int> self.rows_sample,
                                    <CRITERION> self.split_criterion)
=======
                                    <float> self.rows_sample)
>>>>>>> 549aae68

        self.rf_classifier32 = new \
            rfClassifier[float](rf_param)
        self.rf_classifier64 = new \
            rfClassifier[double](rf_param)

        if self.dtype == np.float32:
            fit(handle_[0],
                self.rf_classifier32,
                <float*> X_ptr,
                <int> n_rows,
                <int> self.n_cols,
                <int*> y_ptr,
                <int> num_unique_labels)
        else:
            fit(handle_[0],
                self.rf_classifier64,
                <double*> X_ptr,
                <int> n_rows,
                <int> self.n_cols,
                <int*> y_ptr,
                <int> num_unique_labels)

        # make sure that the `fit` is complete before the following delete
        # call happens
        self.handle.sync()
        del(X_m)
        del(y_m)
        return self

    def predict(self, X):

        cdef uintptr_t X_ptr
        # row major format
        X_m, X_ptr, n_rows, n_cols, _ = \
            input_to_dev_array(X, order='C')
        if n_cols != self.n_cols:
            raise ValueError("The number of columns/features in the training"
                             " and test data should be the same ")
        if X.dtype != self.dtype:
            raise ValueError("The datatype of the training data is different"
                             " from the datatype of the testing data")

        preds = np.zeros(n_rows, dtype=np.int32)
        cdef uintptr_t preds_ptr
        preds_m, preds_ptr, _, _, _ = \
            input_to_dev_array(preds)
        cdef cumlHandle* handle_ =\
            <cumlHandle*><size_t>self.handle.getHandle()

        if self.dtype == np.float32:
            predict(handle_[0],
                    self.rf_classifier32,
                    <float*> X_ptr,
                    <int> n_rows,
                    <int> n_cols,
                    <int*> preds_ptr,
                    <bool> self.verbose)

        elif self.dtype == np.float64:
            predict(handle_[0],
                    self.rf_classifier64,
                    <double*> X_ptr,
                    <int> n_rows,
                    <int> n_cols,
                    <int*> preds_ptr,
                    <bool> self.verbose)

        else:
            raise TypeError("supports only float32 and float64 input,"
                            " but input of type '%s' passed."
                            % (str(self.dtype)))

        self.handle.sync()
        # synchronous w/o a stream
        preds = preds_m.copy_to_host()
        del(X_m)
        del(preds_m)
        return preds

    def score(self, X, y):

        cdef uintptr_t X_ptr, y_ptr
        X_m, X_ptr, n_rows, n_cols, _ = \
            input_to_dev_array(X, order='C')
        y_m, y_ptr, _, _, _ = input_to_dev_array(y)

        if n_cols != self.n_cols:
            raise ValueError("The number of columns/features in the training"
                             " and test data should be the same ")
        if y.dtype != np.int32:
            raise TypeError("The labels need to have dtype = np.int32")

        if X.dtype != self.dtype:
            raise ValueError("The datatype of the training data is different"
                             " from the datatype of the testing data")

        preds = np.zeros(n_rows,
                         dtype=np.int32)
        cdef uintptr_t preds_ptr
        preds_m, preds_ptr, _, _, _ = \
            input_to_dev_array(preds)

        cdef cumlHandle* handle_ =\
            <cumlHandle*><size_t>self.handle.getHandle()

        if self.dtype == np.float32:
            self.stats = score(handle_[0],
                               self.rf_classifier32,
                               <float*> X_ptr,
                               <int*> y_ptr,
                               <int> n_rows,
                               <int> n_cols,
                               <int*> preds_ptr,
                               <bool> self.verbose)

        elif self.dtype == np.float64:
            self.stats = score(handle_[0],
                               self.rf_classifier64,
                               <double*> X_ptr,
                               <int*> y_ptr,
                               <int> n_rows,
                               <int> n_cols,
                               <int*> preds_ptr,
                               <bool> self.verbose)

        self.handle.sync()
        del(X_m)
        del(y_m)
        del(preds_m)
        return self.stats


class RandomForestClassifier(Base):
    """
    Implements a Random Forest classifier model which fits multiple decision
    tree classifiers in an ensemble.

    Note that the underlying algorithm for tree node splits differs from that
    used in scikit-learn. By default, the cuML Random Forest uses a
    histogram-based algorithms to determine splits, rather than an exact
    count. You can tune the size of the histograms with the n_bins parameter.

    **Known Limitations**: This is an initial preview release of the cuML
    Random Forest code. It contains a number of known
    limitations:

       * Only classification is supported. Regression support is planned for
         the next release.

       * The implementation relies on limited CUDA shared memory for scratch
         space, so models with a very large number of features or bins will
         generate a memory limit exception. This limitation will be lifted in
         the next release.

       * Inference/prediction takes place on the CPU. A GPU-based inference
         solution is planned for a near-future release release.

       * Instances of RandomForestClassifier cannot be pickled currently.

    The code is under heavy development, so users who need these features may
    wish to pull from nightly builds of cuML. (See https://rapids.ai/start.html
    for instructions to download nightly packages via conda.)

    Examples
    ---------
    .. code-block:: python

            import numpy as np
            from cuml.ensemble import RandomForestClassifier as cuRFC

            X = np.random.normal(size=(10,4)).astype(np.float32)
            y = np.asarray([0,1]*5, dtype=np.int32)

            cuml_model = cuRFC(max_features=1.0,
                               n_bins=8,
                               n_estimators=40)
            cuml_model.fit(X,y)
            cuml_predict = cuml_model.predict(X)

            print("Predicted labels : ", cuml_predict)

    Output:

    .. code-block:: none

            Predicted labels :  [0 1 0 1 0 1 0 1 0 1]

    Parameters
    -----------
    n_estimators : int (default = 10)
                   number of trees in the forest.
    handle : cuml.Handle
             If it is None, a new one is created just for this class.
<<<<<<< HEAD
    split_algo : 0 for HIST, 1 for GLOBAL_QUANTILE and 2 for SPLIT_ALGO_END
                 (default = 0)
                 The type of algorithm to be used to create the trees.
    split_criterion: The criterion used to split nodes.
                     0 for GINI, 1 for ENTROPY, 4 for CRITERION_END.
                     2 and 3 not valid for classification
                     (default = 0)
=======
    split_algo : 0 for HIST and 1 for GLOBAL_QUANTILE
                 (default = 0)
                 the algorithm to determine how nodes are split in the tree.
>>>>>>> 549aae68
    bootstrap : boolean (default = True)
                Control bootstrapping.
                If set, each tree in the forest is built
                on a bootstrapped sample with replacement.
                If false, sampling without replacement is done.
    bootstrap_features : boolean (default = False)
                         Control bootstrapping for features.
                         If features are drawn with or without replacement
    rows_sample : float (default = 1.0)
                  Ratio of dataset rows used while fitting each tree.
    max_depth : int (default = -1)
                Maximum tree depth. Unlimited (i.e, until leaves are pure),
                if -1.
    max_leaves : int (default = -1)
                 Maximum leaf nodes per tree. Soft constraint. Unlimited,
                 if -1.
    max_features : float (default = 1.0)
                   Ratio of number of features (columns) to consider
                   per node split.
    n_bins :  int (default = 8)
              Number of bins used by the split algorithm.
    min_rows_per_node : int (default = 2)
                        The minimum number of samples (rows) needed
                        to split a node.

    """

    variables = ['n_estimators', 'max_depth', 'handle',
                 'max_features', 'n_bins',
                 'split_algo', 'min_rows_per_node',
                 'bootstrap', 'bootstrap_features',
                 'verbose', 'rows_sample',
                 'max_leaves']

    def __init__(self, n_estimators=10, max_depth=-1, handle=None,
                 max_features=1.0, n_bins=8,
                 split_algo=0, split_criterion=0, min_rows_per_node=2,
                 bootstrap=True, bootstrap_features=False,
                 type_model="classifier", verbose=False,
                 rows_sample=1.0, max_leaves=-1,
                 gdf_datatype=None, criterion=None,
                 min_samples_leaf=None, min_weight_fraction_leaf=None,
                 max_leaf_nodes=None, min_impurity_decrease=None,
                 min_impurity_split=None, oob_score=None, n_jobs=None,
                 random_state=None, warm_start=None, class_weight=None):

        sklearn_params = {"criterion": criterion,
                          "min_samples_leaf": min_samples_leaf,
                          "min_weight_fraction_leaf": min_weight_fraction_leaf,
                          "max_leaf_nodes": max_leaf_nodes,
                          "min_impurity_decrease": min_impurity_decrease,
                          "min_impurity_split": min_impurity_split,
                          "oob_score": oob_score, "n_jobs": n_jobs,
                          "random_state": random_state,
                          "warm_start": warm_start,
                          "class_weight": class_weight}

        for key, vals in sklearn_params.items():
            if vals is not None:
                raise TypeError("The sklearn variable ", key,
                                " is not supported in cuML,"
                                " please read the cuML documentation for"
                                " more information")

        super(RandomForestClassifier, self).__init__(handle, verbose)

        self.split_algo = split_algo
        self.split_criterion = split_criterion
        self.min_rows_per_node = min_rows_per_node
        self.bootstrap_features = bootstrap_features
        self.rows_sample = rows_sample
        self.max_leaves = max_leaves
        self.n_estimators = n_estimators
        self.max_depth = max_depth
        self.max_features = max_features
        self.bootstrap = bootstrap
        self.verbose = verbose
        self.n_bins = n_bins
        self.n_cols = None

        self._impl = RandomForest_impl(n_estimators, max_depth, self.handle,
                                       max_features, n_bins,
                                       split_algo, split_criterion,
                                       min_rows_per_node,
                                       bootstrap, bootstrap_features,
                                       type_model, verbose,
                                       rows_sample, max_leaves,
                                       gdf_datatype)

    def fit(self, X, y):
        """
        Perform Random Forest Classification on the input data

        Parameters
        ----------
        X : array-like (device or host) shape = (n_samples, n_features)
            Dense matrix (floats or doubles) of shape (n_samples, n_features).
            Acceptable formats: cuDF DataFrame, NumPy ndarray, Numba device
            ndarray, cuda array interface compliant array like CuPy
        y : array-like (device or host) shape = (n_samples, 1)
            Dense vector (int32) of shape (n_samples, 1).
            Acceptable formats: NumPy ndarray, Numba device
            ndarray, cuda array interface compliant array like CuPy
            These labels should be contiguous integers from 0 to n_classes.
        """

        return self._impl.fit(X, y)

    def predict(self, X):
        """
        Predicts the labels for X.

        Parameters
        ----------
        X : array-like (host) shape = (n_samples, n_features)
            Dense matrix (floats or doubles) of shape (n_samples, n_features).
            Acceptable formats: NumPy ndarray, Numba device
            ndarray

        Returns
        ----------
        y: NumPy
           Dense vector (int) of shape (n_samples, 1)

        """

        return self._impl.predict(X)

    def score(self, X, y):
        """
        Predicts the accuracy of the model for X.

        Parameters
        ----------
        X : array-like (host) shape = (n_samples, n_features)
            Dense matrix (floats or doubles) of shape (n_samples, n_features).
            Acceptable formats: NumPy ndarray, Numba device
            ndarray

        y: NumPy
           Dense vector (int) of shape (n_samples, 1)

        Returns
        ----------
        accuracy : float
        """

        return self._impl.score(X, y)

    def get_params(self, deep=True):
        """
        Returns the value of all parameters
        required to configure this estimator as a dictionary.
        Parameters
        -----------
        deep : boolean (default = True)
        """
        params = dict()
<<<<<<< HEAD
        self.variables = ['n_estimators', 'max_depth', 'handle',
                          'max_features', 'n_bins',
                          'split_algo', 'split_criterion', 'min_rows_per_node',
                          'bootstrap', 'bootstrap_features',
                          'verbose', 'rows_sample',
                          'max_leaves']
        for key in self.variables:
=======
        for key in RandomForestClassifier.variables:
>>>>>>> 549aae68
            var_value = getattr(self, key, None)
            params[key] = var_value
        return params

    def set_params(self, **params):
        """
        Sets the value of parameters required to
        configure this estimator, it functions similar to
        the sklearn set_params.
        Parameters
        -----------
        params : dict of new params
        """
        if not params:
            return self
        for key, value in params.items():
            if key not in RandomForestClassifier.variables:
                raise ValueError('Invalid parameter for estimator')
            else:
                setattr(self, key, value)

        return self<|MERGE_RESOLUTION|>--- conflicted
+++ resolved
@@ -102,11 +102,8 @@
 
     cdef RF_params set_rf_class_obj(int, int, float,
                                     int, int, int,
-<<<<<<< HEAD
-                                    bool, bool, int, int, CRITERION) except +
-=======
-                                    bool, bool, int, float) except +
->>>>>>> 549aae68
+                                    bool, bool, int, float, CRITERION,
+                                    bool) except +
 
 
 cdef class RandomForest_impl():
@@ -129,6 +126,7 @@
     cdef object n_cols
     cdef object rows_sample
     cdef object max_leaves
+    cdef object quantile_per_tree
     cdef object gdf_datatype
     cdef object stats
     cdef object dtype
@@ -138,7 +136,7 @@
                   split_algo=0, split_criterion=0, min_rows_per_node=2,
                   bootstrap=True, bootstrap_features=False,
                   type_model="classifier", verbose=False,
-                  rows_sample=1.0, max_leaves=-1,
+                  rows_sample=1.0, max_leaves=-1, quantile_per_tree=False,
                   gdf_datatype=None):
 
         self.handle = handle
@@ -152,6 +150,7 @@
         self.max_depth = max_depth
         self.max_features = max_features
         self.type_model = self._get_type(type_model)
+        self.quantile_per_tree = quantile_per_tree
         self.bootstrap = bootstrap
         self.verbose = verbose
         self.n_bins = n_bins
@@ -218,12 +217,9 @@
                                     <bool> self.bootstrap_features,
                                     <bool> self.bootstrap,
                                     <int> self.n_estimators,
-<<<<<<< HEAD
-                                    <int> self.rows_sample,
-                                    <CRITERION> self.split_criterion)
-=======
-                                    <float> self.rows_sample)
->>>>>>> 549aae68
+                                    <float> self.rows_sample,
+                                    <CRITERION> self.split_criterion,
+                                    <bool> self.quantile_per_tree)
 
         self.rf_classifier32 = new \
             rfClassifier[float](rf_param)
@@ -418,19 +414,17 @@
                    number of trees in the forest.
     handle : cuml.Handle
              If it is None, a new one is created just for this class.
-<<<<<<< HEAD
-    split_algo : 0 for HIST, 1 for GLOBAL_QUANTILE and 2 for SPLIT_ALGO_END
-                 (default = 0)
-                 The type of algorithm to be used to create the trees.
     split_criterion: The criterion used to split nodes.
                      0 for GINI, 1 for ENTROPY, 4 for CRITERION_END.
                      2 and 3 not valid for classification
                      (default = 0)
-=======
     split_algo : 0 for HIST and 1 for GLOBAL_QUANTILE
                  (default = 0)
                  the algorithm to determine how nodes are split in the tree.
->>>>>>> 549aae68
+    split_criterion: The criterion used to split nodes.
+                     0 for GINI, 1 for ENTROPY, 4 for CRITERION_END.
+                     2 and 3 not valid for classification
+                     (default = 0)
     bootstrap : boolean (default = True)
                 Control bootstrapping.
                 If set, each tree in the forest is built
@@ -455,22 +449,25 @@
     min_rows_per_node : int (default = 2)
                         The minimum number of samples (rows) needed
                         to split a node.
+    quantile_per_tree : boolean (default = False)
+                        Whether quantile is computed for individal trees in RF.
+                        Only relevant for GLOBAL_QUANTILE split_algo.
 
     """
 
     variables = ['n_estimators', 'max_depth', 'handle',
                  'max_features', 'n_bins',
-                 'split_algo', 'min_rows_per_node',
+                 'split_algo', 'split_criterion', 'min_rows_per_node',
                  'bootstrap', 'bootstrap_features',
                  'verbose', 'rows_sample',
-                 'max_leaves']
+                 'max_leaves', 'quantile_per_tree']
 
     def __init__(self, n_estimators=10, max_depth=-1, handle=None,
                  max_features=1.0, n_bins=8,
                  split_algo=0, split_criterion=0, min_rows_per_node=2,
                  bootstrap=True, bootstrap_features=False,
                  type_model="classifier", verbose=False,
-                 rows_sample=1.0, max_leaves=-1,
+                 rows_sample=1.0, max_leaves=-1, quantile_per_tree=False,
                  gdf_datatype=None, criterion=None,
                  min_samples_leaf=None, min_weight_fraction_leaf=None,
                  max_leaf_nodes=None, min_impurity_decrease=None,
@@ -510,6 +507,7 @@
         self.verbose = verbose
         self.n_bins = n_bins
         self.n_cols = None
+        self.quantile_per_tree = quantile_per_tree
 
         self._impl = RandomForest_impl(n_estimators, max_depth, self.handle,
                                        max_features, n_bins,
@@ -518,6 +516,7 @@
                                        bootstrap, bootstrap_features,
                                        type_model, verbose,
                                        rows_sample, max_leaves,
+                                       quantile_per_tree,
                                        gdf_datatype)
 
     def fit(self, X, y):
@@ -589,17 +588,7 @@
         deep : boolean (default = True)
         """
         params = dict()
-<<<<<<< HEAD
-        self.variables = ['n_estimators', 'max_depth', 'handle',
-                          'max_features', 'n_bins',
-                          'split_algo', 'split_criterion', 'min_rows_per_node',
-                          'bootstrap', 'bootstrap_features',
-                          'verbose', 'rows_sample',
-                          'max_leaves']
-        for key in self.variables:
-=======
         for key in RandomForestClassifier.variables:
->>>>>>> 549aae68
             var_value = getattr(self, key, None)
             params[key] = var_value
         return params
