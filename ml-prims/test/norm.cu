--- conflicted
+++ resolved
@@ -73,18 +73,12 @@
   void SetUp() override {
     params = ::testing::TestWithParam<NormInputs<T>>::GetParam();
     Random::Rng r(params.seed);
-    int rows = params.rows, cols = params.cols;
-    int len = rows * cols;
+    int rows = params.rows, cols = params.cols, len = rows * cols;
     allocate(data, len);
     allocate(dots_exp, rows);
     allocate(dots_act, rows);
-<<<<<<< HEAD
-    r.uniform(data, len, -1.f, 1.f);
+    r.uniform(data, len, T(-1.0), T(1.0));
     naiveRowNorm(dots_exp, data, cols, rows, params.type, params.do_sqrt);
-=======
-    r.uniform(data, len, T(-1.0), T(1.0));
-    naiveNorm(dots_exp, data, cols, rows, params.type, params.do_sqrt);
->>>>>>> 039e50f5
     if (params.do_sqrt) {
       auto fin_op = [] __device__(T in) { return mySqrt(in); };
       rowNorm(dots_act, data, cols, rows, params.type, fin_op);
@@ -136,10 +130,10 @@
 public:
   void SetUp() override {
     params = ::testing::TestWithParam<NormInputs<T>>::GetParam();
-    Random::Rng<T> r(params.seed);
-    int rows = params.rows, cols = params.cols;
-    allocate(data, rows*cols);
-    r.uniform(data, rows*cols, -1.f, 1.f);
+    Random::Rng r(params.seed);
+    int rows = params.rows, cols = params.cols, len = rows * cols;
+    allocate(data, len);
+    r.uniform(data, len, T(-1.0), T(1.0));
     allocate(dots_exp, cols);
     allocate(dots_act, cols);
 
