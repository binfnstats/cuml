# cuML 0.15.0 (Date TBD)

## New Features
- PR #2261: Exposing new FAISS metrics through Python API
- PR #2287: Single-GPU TfidfTransformer implementation
- PR #2289: QR SVD solver for MNMG PCA
- PR #2312: column-major support for make_blobs
- PR #2392: PCA can accept sparse inputs, and sparse prim for computing covariance

## Improvements
- PR #2336: Eliminate `rmm.device_array` usage
- PR #2262: Using fully shared PartDescriptor in MNMG decomposiition, linear models, and solvers
- PR #2310: Pinning ucx-py to 0.14 to make 0.15 CI pass
- PR #1945: enable clang tidy
- PR #2339: umap performance improvements
- PR #2308: Using fixture for Dask client to eliminate possiblity of not closing
- PR #2310: Pinning ucx-py to 0.14 to make 0.15 CI pass
- PR #1945: enable clang tidy
- PR #2345: make C++ logger level definition to be the same as python layer
- PR #2329: Add short commit hash to conda package name
- PR #2363: Update threshold and make other changes for stress tests
- PR #2371: Updating MBSGD tests to use larger batches
- PR #2380: Pinning libcumlprims version to ease future updates
- PR #2340: Import ARIMA in the root init file and fix the `test_fit_function` test
- PR #2408: Install meta packages for dependencies
- PR #2417: Move doc customization scripts to Jenkins
<<<<<<< HEAD
- PR #2420: Add and set convert_dtype default to True in estimator fit methods

=======
- PR #2411: Refactor Mixin classes and use in classifier/regressor estimators
- PR #2442: fix setting RAFT_DIR from the RAFT_PATH env var
- PR #2411 Refactor Mixin classes and use in classifier/regressor estimators
- PR #2440: Use Treelite Conda package
- PR #2403 Support for input and output type consistency in logistic regression predict_proba
>>>>>>> f3d78111

## Bug Fixes
- PR #2369: Update RF code to fix set_params memory leak
- PR #2364: Fix for random projection
- PR #2373: Use Treelite Pip package in GPU testing
- PR #2376: Update documentation Links
- PR #2407: fixed batch count in DBScan for integer overflow case
- PR #2413: CumlArray and related methods updates to account for cuDF.Buffer contiguity update
- PR #2424: --singlegpu flag fix on build.sh script
- PR #2432: Using correct algo_name for UMAP in benchmark tests
- PR #2445: Restore access to coef_ property of Lasso
- PR #2441: Change p2p_enabled definition to work without ucx
- PR #2447: Drop `nvstrings`
- PR #2450: Update local build to use new gpuCI image
- PR #2454: Mark RF memleak test as XFAIL, because we can't detect memleak reliably
- PR #2455: Use correct field to store data type in `LabelEncoder.fit_transform`

# cuML 0.14.0 (03 Jun 2020)

## New Features
- PR #1994: Support for distributed OneHotEncoder
- PR #1892: One hot encoder implementation with cupy
- PR #1655: Adds python bindings for homogeneity score
- PR #1704: Adds python bindings for completeness score
- PR #1687: Adds python bindings for mutual info score
- PR #1980: prim: added a new write-only unary op prim
- PR #1867: C++: add logging interface support in cuML based spdlog
- PR #1902: Multi class inference in FIL C++ and importing multi-class forests from treelite
- PR #1906: UMAP MNMG
- PR #2067: python: wrap logging interface in cython
- PR #2083: Added dtype, order, and use_full_low_rank to MNMG `make_regression`
- PR #2074: SG and MNMG `make_classification`
- PR #2127: Added order to SG `make_blobs`, and switch from C++ to cupy based implementation
- PR #2057: Weighted k-means
- PR #2256: Add a `make_arima` generator
- PR #2245: ElasticNet, Lasso and Coordinate Descent MNMG
- PR #2242: Pandas input support with output as NumPy arrays by default
- PR #1728: Added notebook testing to gpuCI gpu build

## Improvements
- PR #1931: C++: enabled doxygen docs for all of the C++ codebase
- PR #1944: Support for dask_cudf.core.Series in _extract_partitions
- PR #1947: Cleaning up cmake
- PR #1927: Use Cython's `new_build_ext` (if available)
- PR #1946: Removed zlib dependency from cmake
- PR #1988: C++: cpp bench refactor
- PR #1873: Remove usage of nvstring and nvcat from LabelEncoder
- PR #1968: Update SVC SVR with cuML Array
- PR #1972: updates to our flow to use conda-forge's clang and clang-tools packages
- PR #1974: Reduce ARIMA testing time
- PR #1984: Enable Ninja build
- PR #1985: C++ UMAP parametrizable tests
- PR #2005: Adding missing algorithms to cuml benchmarks and notebook
- PR #2016: Add capability to setup.py and build.sh to fully clean all cython build files and artifacts
- PR #2044: A cuda-memcheck helper wrapper for devs
- PR #2018: Using `cuml.dask.part_utils.extract_partitions` and removing similar, duplicated code
- PR #2019: Enable doxygen build in our nightly doc build CI script
- PR #1996: Cythonize in parallel
- PR #2032: Reduce number of tests for MBSGD to improve CI running time
- PR #2031: Encapsulating UCX-py interactions in singleton
- PR #2029: Add C++ ARIMA log-likelihood benchmark
- PR #2085: Convert TSNE to use CumlArray
- PR #2051: Reduce the time required to run dask pca and dask tsvd tests
- PR #1981: Using CumlArray in kNN and DistributedDataHandler in dask kNN
- PR #2053: Introduce verbosity level in C++ layer instead of boolean `verbose` flag
- PR #2047: Make internal streams non-blocking w.r.t. NULL stream
- PR #2048: Random forest testing speedup
- PR #2058: Use CumlArray in Random Projection
- PR #2068: Updating knn class probabilities to use make_monotonic instead of binary search
- PR #2062: Adding random state to UMAP mnmg tests
- PR #2064: Speed-up K-Means test
- PR #2015: Renaming .h to .cuh in solver, dbscan and svm
- PR #2080: Improved import of sparse FIL forests from treelite
- PR #2090: Upgrade C++ build to C++14 standard
- PR #2089: CI: enabled cuda-memcheck on ml-prims unit-tests during nightly build
- PR #2128: Update Dask RF code to reduce the time required for GPU predict to run
- PR #2125: Build infrastructure to use RAFT
- PR #2131: Update Dask RF fit to use DistributedDataHandler
- PR #2055: Update the metrics notebook to use important cuML models
- PR #2095: Improved import of src_prims/utils.h, making it less ambiguous
- PR #2118: Updating SGD & mini-batch estimators to use CumlArray
- PR #2120: Speeding up dask RandomForest tests
- PR #1883: Use CumlArray in ARIMA
- PR #877: Adding definition of done criteria to wiki
- PR #2135: A few optimizations to UMAP fuzzy simplicial set
- PR #1914: Change the meaning of ARIMA's intercept to match the literature
- PR #2098: Renaming .h to .cuh in decision_tree, glm, pca
- PR #2150: Remove deprecated RMM calls in RMM allocator adapter
- PR #2146: Remove deprecated kalman filter
- PR #2151: Add pytest duration and pytest timeout
- PR #2156: Add Docker 19 support to local gpuci build
- PR #2178: Reduce duplicated code in RF
- PR #2124: Expand tutorial docs and sample notebook
- PR #2175: Allow CPU-only and dataset params for benchmark sweeps
- PR #2186: Refactor cython code to build OPG structs in common utils file
- PR #2180: Add fully single GPU singlegpu python build
- PR #2187: CMake improvements to manage conda environment dependencies
- PR #2185: Add has_sklearn function and use it in datasets/classification.
- PR #2193: Order-independent local shuffle in `cuml.dask.make_regression`
- PR #2204: Update python layer to use the logger interface
- PR #2184: Refoctor headers for holtwinters, rproj, tsvd, tsne, umap
- PR #2199: Remove unncessary notebooks
- PR #2195: Separating fit and transform calls in SG, MNMG PCA to save transform array memory consumption
- PR #2201: Re-enabling UMAP repro tests
- PR #2132: Add SVM C++ benchmarks
- PR #2196: Updates to benchmarks. Moving notebook
- PR #2208: Coordinate Descent, Lasso and ElasticNet CumlArray updates
- PR #2210: Updating KNN tests to evaluate multiple index partitions
- PR #2205: Use timeout to add 2 hour hard limit to dask tests
- PR #2212: Improve DBScan batch count / memory estimation
- PR #2213: Standardized include statements across all cpp source files, updated copyright on all modified files
- PR #2214: Remove utils folder and refactor to common folder
- PR #2220: Final refactoring of all src_prims header files following rules as specified in #1675
- PR #2225: input_to_cuml_array keep order option, test updates and cleanup
- PR #2244: Re-enable slow ARIMA tests as stress tests
- PR #2231: Using OPG structs from `cuml.common` in decomposition algorithms
- PR #2257: Update QN and LogisticRegression to use CumlArray
- PR #2259: Add CumlArray support to Naive Bayes
- PR #2252: Add benchmark for the Gram matrix prims
- PR #2263: Faster serialization for Treelite objects with RF
- PR #2264: Reduce build time for cuML by using make_blobs from libcuml++ interface
- PR #2269: Add docs targets to build.sh and fix python cuml.common docs
- PR #2271: Clarify doc for `_unique` default implementation in OneHotEncoder
- PR #2272: Add docs build.sh script to repository
- PR #2276: Ensure `CumlArray` provided `dtype` conforms
- PR #2281: Rely on cuDF's `Serializable` in `CumlArray`
- PR #2284: Reduce dataset size in SG RF notebook to reduce run time of sklearn
- PR #2285: Increase the threshold for elastic_net test in dask/test_coordinate_descent
- PR #2314: Update FIL default values, documentation and test
- PR #2316: 0.14 release docs additions and fixes
- PR #2320: Add prediction notes to RF docs
- PR #2323: Change verbose levels and parameter name to match Scikit-learn API
- PR #2324: Raise an error if n_bins > number of training samples in RF
- PR #2335: Throw a warning if treelite cannot be imported and `load_from_sklearn` is used

## Bug Fixes
- PR #1939: Fix syntax error in cuml.common.array
- PR #1941: Remove c++ cuda flag that was getting duplicated in CMake
- PR #1971: python: Correctly honor --singlegpu option and CUML_BUILD_PATH env variable
- PR #1969: Update libcumlprims to 0.14
- PR #1973: Add missing mg files for setup.py --singlegpu flag
- PR #1993: Set `umap_transform_reproducibility` tests to xfail
- PR #2004: Refactoring the arguments to `plant()` call
- PR #2017: Fixing memory issue in weak cc prim
- PR #2028: Skipping UMAP knn reproducibility tests until we figure out why its failing in CUDA 10.2
- PR #2024: Fixed cuda-memcheck errors with sample-without-replacement prim
- PR #1540: prims: support for custom math-type used for computation inside adjusted rand index prim
- PR #2077: dask-make blobs arguments to match sklearn
- PR #2059: Make all Scipy imports conditional
- PR #2078: Ignore negative cache indices in get_vecs
- PR #2084: Fixed cuda-memcheck errors with COO unit-tests
- PR #2087: Fixed cuda-memcheck errors with dispersion prim
- PR #2096: Fixed syntax error with nightly build command for memcheck unit-tests
- PR #2115: Fixed contingency matrix prim unit-tests for computing correct golden values
- PR #2107: Fix PCA transform
- PR #2109: input_to_cuml_array __cuda_array_interface__ bugfix
- PR #2117: cuDF __array__ exception small fixes
- PR #2139: CumlArray for adjusted_rand_score
- PR #2140: Returning self in fit model functions
- PR #2144: Remove GPU arch < 60 from CMake build
- PR #2153: Added missing namespaces to some Decision Tree files
- PR #2155: C++: fix doxygen build break
- PR #2161: Replacing depreciated bruteForceKnn
- PR #2162: Use stream in transpose prim
- PR #2165: Fit function test correction
- PR #2166: Fix handling of temp file in RF pickling
- PR #2176: C++: fix for adjusted rand index when input array is all zeros
- PR #2179: Fix clang tools version in libcuml recipe
- PR #2183: Fix RAFT in nightly package
- PR #2191: Fix placement of SVM parameter documentation and add examples
- PR #2212: Fix DBScan results (no propagation of labels through border points)
- PR #2215: Fix the printing of forest object
- PR #2217: Fix opg_utils naming to fix singlegpu build
- PR #2223: Fix bug in ARIMA C++ benchmark
- PR #2224: Temporary fix for CI until new Dask version is released
- PR #2228: Update to use __reduce_ex__ in CumlArray to override cudf.Buffer
- PR #2249: Fix bug in UMAP continuous target metrics
- PR #2258: Fix doxygen build break
- PR #2255: Set random_state for train_test_split function in dask RF
- PR #2275: Fix RF fit memory leak
- PR #2274: Fix parameter name verbose to verbosity in mnmg OneHotEncoder
- PR #2277: Updated cub repo path and branch name
- PR #2282: Fix memory leak in Dask RF concatenation
- PR #2301: Scaling KNN dask tests sample size with n GPUs
- PR #2293: Contiguity fixes for input_to_cuml_array and train_test_split
- PR #2295: Fix convert_to_dtype copy even with same dtype
- PR #2305: Fixed race condition in DBScan
- PR #2354: Fix broken links in README

# cuML 0.13.0 (Date TBD)

## New Features
- PR #1777: Python bindings for entropy
- PR #1742: Mean squared error implementation with cupy
- PR #1817: Confusion matrix implementation with cupy (SNSG and MNMG)
- PR #1766: Mean absolute error implementation with cupy
- PR #1766: Mean squared log error implementation with cupy
- PR #1635: cuML Array shim and configurable output added to cluster methods
- PR #1586: Seasonal ARIMA
- PR #1683: cuml.dask make_regression
- PR #1689: Add framework for cuML Dask serializers
- PR #1709: Add `decision_function()` and `predict_proba()` for LogisticRegression
- PR #1714: Add `print_env.sh` file to gather important environment details
- PR #1750: LinearRegression CumlArray for configurable output
- PR #1814: ROC AUC score implementation with cupy
- PR #1767: Single GPU decomposition models configurable output
- PR #1646: Using FIL to predict in MNMG RF
- PR #1778: Make cuML Handle picklable
- PR #1738: cuml.dask refactor beginning and dask array input option for OLS, Ridge and KMeans
- PR #1874: Add predict_proba function to RF classifier
- PR #1815: Adding KNN parameter to UMAP
- PR #1978: Adding `predict_proba` function to dask RF

## Improvements
- PR #1644: Add `predict_proba()` for FIL binary classifier
- PR #1620: Pickling tests now automatically finds all model classes inheriting from cuml.Base
- PR #1637: Update to newer treelite version with XGBoost 1.0 compatibility
- PR #1632: Fix MBSGD models inheritance, they now inherits from cuml.Base
- PR #1628: Remove submodules from cuML
- PR #1755: Expose the build_treelite function for python
- PR #1649: Add the fil_sparse_format variable option to RF API
- PR #1647: storage_type=AUTO uses SPARSE for large models
- PR #1668: Update the warning statement thrown in RF when the seed is set but n_streams is not 1
- PR #1662: use of direct cusparse calls for coo2csr, instead of depending on nvgraph
- PR #1747: C++: dbscan performance improvements and cleanup
- PR #1697: Making trustworthiness batchable and using proper workspace
- PR #1721: Improving UMAP pytests
- PR #1717: Call `rmm_cupy_allocator` for CuPy allocations
- PR #1718: Import `using_allocator` from `cupy.cuda`
- PR #1723: Update RF Classifier to throw an exception for multi-class pickling
- PR #1726: Decorator to allocate CuPy arrays with RMM
- PR #1719: UMAP random seed reproducibility
- PR #1748: Test serializing `CumlArray` objects
- PR #1776: Refactoring pca/tsvd distributed
- PR #1762: Update CuPy requirement to 7
- PR #1768: C++: Different input and output types for add and subtract prims
- PR #1790: Add support for multiple seeding in k-means++
- PR #1805: Adding new Dask cuda serializers to naive bayes + a trivial perf update
- PR #1812: C++: bench: UMAP benchmark cases added
- PR #1795: Add capability to build CumlArray from bytearray/memoryview objects
- PR #1824: C++: improving the performance of UMAP algo
- PR #1816: Add ARIMA notebook
- PR #1856: Update docs for 0.13
- PR #1827: Add HPO demo Notebook
- PR #1825: `--nvtx` option in `build.sh`
- PR #1847: Update XGBoost version for CI
- PR #1837: Simplify cuML Array construction
- PR #1848: Rely on subclassing for cuML Array serialization
- PR #1866: Minimizing client memory pressure on Naive Bayes
- PR #1788: Removing complexity bottleneck in S-ARIMA
- PR #1873: Remove usage of nvstring and nvcat from LabelEncoder
- PR #1891: Additional improvements to naive bayes tree reduction

## Bug Fixes
- PR #1835 : Fix calling default RF Classification always
- PT #1904: replace cub sort
- PR #1833: Fix depth issue in shallow RF regression estimators
- PR #1770: Warn that KalmanFilter is deprecated
- PR #1775: Allow CumlArray to work with inputs that have no 'strides' in array interface
- PR #1594: Train-test split is now reproducible
- PR #1590: Fix destination directory structure for run-clang-format.py
- PR #1611: Fixing pickling errors for KNN classifier and regressor
- PR #1617: Fixing pickling issues for SVC and SVR
- PR #1634: Fix title in KNN docs
- PR #1627: Adding a check for multi-class data in RF classification
- PR #1654: Skip treelite patch if its already been applied
- PR #1661: Fix nvstring variable name
- PR #1673: Using struct for caching dlsym state in communicator
- PR #1659: TSNE - introduce 'convert_dtype' and refactor class attr 'Y' to 'embedding_'
- PR #1672: Solver 'svd' in Linear and Ridge Regressors when n_cols=1
- PR #1670: Lasso & ElasticNet - cuml Handle added
- PR #1671: Update for accessing cuDF Series pointer
- PR #1652: Support XGBoost 1.0+ models in FIL
- PR #1702: Fix LightGBM-FIL validation test
- PR #1701: test_score kmeans test passing with newer cupy version
- PR #1706: Remove multi-class bug from QuasiNewton
- PR #1699: Limit CuPy to <7.2 temporarily
- PR #1708: Correctly deallocate cuML handles in Cython
- PR #1730: Fixes to KF for test stability (mainly in CUDA 10.2)
- PR #1729: Fixing naive bayes UCX serialization problem in fit()
- PR #1749: bug fix rf classifier/regressor on seg fault in bench
- PR #1751: Updated RF documentation
- PR #1765: Update the checks for using RF GPU predict
- PR #1787: C++: unit-tests to check for RF accuracy. As well as a bug fix to improve RF accuracy
- PR #1793: Updated fil pyx to solve memory leakage issue
- PR #1810: Quickfix - chunkage in dask make_regression
- PR #1842: DistributedDataHandler not properly setting 'multiple'
- PR #1849: Critical fix in ARIMA initial estimate
- PR #1851: Fix for cuDF behavior change for multidimensional arrays
- PR #1852: Remove Thrust warnings
- PR #1868: Turning off IPC caching until it is fixed in UCX-py/UCX
- PR #1876: UMAP exponential decay parameters fix
- PR #1887: Fix hasattr for missing attributes on base models
- PR #1877: Remove resetting index in shuffling in train_test_split
- PR #1893: Updating UCX in comms to match current UCX-py
- PR #1888: Small train_test_split test fix
- PR #1899: Fix dask `extract_partitions()`, remove transformation as instance variable in PCA and TSVD and match sklearn APIs
- PR #1920: Temporarily raising threshold for UMAP reproducibility tests
- PR #1918: Create memleak fixture to skip memleak tests in CI for now
- PR #1926: Update batch matrix test margins
- PR #1925: Fix failing dask tests
- PR #1936: Update DaskRF regression test to xfail
- PR #1932: Isolating cause of make_blobs failure
- PR #1951: Dask Random forest regression CPU predict bug fix
- PR #1948: Adjust BatchedMargin margin and disable tests temporarily
- PR #1950: Fix UMAP test failure



# cuML 0.12.0 (04 Feb 2020)

## New Features
- PR #1483: prims: Fused L2 distance and nearest-neighbor prim
- PR #1494: bench: ml-prims benchmark
- PR #1514: bench: Fused L2 NN prim benchmark
- PR #1411: Cython side of MNMG OLS
- PR #1520: Cython side of MNMG Ridge Regression
- PR #1516: Suppor Vector Regression (epsilon-SVR)

## Improvements
- PR #1638: Update cuml/docs/README.md
- PR #1468: C++: updates to clang format flow to make it more usable among devs
- PR #1473: C++: lazy initialization of "costly" resources inside cumlHandle
- PR #1443: Added a new overloaded GEMM primitive
- PR #1489: Enabling deep trees using Gather tree builder
- PR #1463: Update FAISS submodule to 1.6.1
- PR #1488: Add codeowners
- PR #1432: Row-major (C-style) GPU arrays for benchmarks
- PR #1490: Use dask master instead of conda package for testing
- PR #1375: Naive Bayes & Distributed Naive Bayes
- PR #1377: Add GPU array support for FIL benchmarking
- PR #1493: kmeans: add tiling support for 1-NN computation and use fusedL2-1NN prim for L2 distance metric
- PR #1532: Update CuPy to >= 6.6 and allow 7.0
- PR #1528: Re-enabling KNN using dynamic library loading for UCX in communicator
- PR #1545: Add conda environment version updates to ci script
- PR #1541: Updates for libcudf++ Python refactor
- PR #1555: FIL-SKL, an SKLearn-based benchmark for FIL
- PR #1537: Improve pickling and scoring suppport for many models to support hyperopt
- PR #1551: Change custom kernel to cupy for col/row order transform
- PR #1533: C++: interface header file separation for SVM
- PR #1560: Helper function to allocate all new CuPy arrays with RMM memory management
- PR #1570: Relax nccl in conda recipes to >=2.4 (matching CI)
- PR #1578: Add missing function information to the cuML documenataion
- PR #1584: Add has_scipy utility function for runtime check
- PR #1583: API docs updates for 0.12
- PR #1591: Updated FIL documentation

## Bug Fixes
- PR #1470: Documentation: add make_regression, fix ARIMA section
- PR #1482: Updated the code to remove sklearn from the mbsgd stress test
- PR #1491: Update dev environments for 0.12
- PR #1512: Updating setup_cpu() in SpeedupComparisonRunner
- PR #1498: Add build.sh to code owners
- PR #1505: cmake: added correct dependencies for prims-bench build
- PR #1534: Removed TODO comment in create_ucp_listeners()
- PR #1548: Fixing umap extra unary op in knn graph
- PR #1547: Fixing MNMG kmeans score. Fixing UMAP pickling before fit(). Fixing UMAP test failures.
- PR #1557: Increasing threshold for kmeans score
- PR #1562: Increasing threshold even higher
- PR #1564: Fixed a typo in function cumlMPICommunicator_impl::syncStream
- PR #1569: Remove Scikit-learn exception and depedenncy in SVM
- PR #1575: Add missing dtype parameter in call to strides to order for CuPy 6.6 code path
- PR #1574: Updated the init file to include SVM
- PR #1589: Fixing the default value for RF and updating mnmg predict to accept cudf
- PR #1601: Fixed wrong datatype used in knn voting kernel

# cuML 0.11.0 (11 Dec 2019)

## New Features

- PR #1295: Cython side of MNMG PCA
- PR #1218: prims: histogram prim
- PR #1129: C++: Separate include folder for C++ API distribution
- PR #1282: OPG KNN MNMG Code (disabled for 0.11)
- PR #1242: Initial implementation of FIL sparse forests
- PR #1194: Initial ARIMA time-series modeling support.
- PR #1286: Importing treelite models as FIL sparse forests
- PR #1285: Fea minimum impurity decrease RF param
- PR #1301: Add make_regression to generate regression datasets
- PR #1322: RF pickling using treelite, protobuf and FIL
- PR #1332: Add option to cuml.dask make_blobs to produce dask array
- PR #1307: Add RF regression benchmark
- PR #1327: Update the code to build treelite with protobuf
- PR #1289: Add Python benchmarking support for FIL
- PR #1371: Cython side of MNMG tSVD
- PR #1386: Expose SVC decision function value

## Improvements
- PR #1170: Use git to clone subprojects instead of git submodules
- PR #1239: Updated the treelite version
- PR #1225: setup.py clone dependencies like cmake and correct include paths
- PR #1224: Refactored FIL to prepare for sparse trees
- PR #1249: Include libcuml.so C API in installed targets
- PR #1259: Conda dev environment updates and use libcumlprims current version in CI
- PR #1277: Change dependency order in cmake for better printing at compile time
- PR #1264: Add -s flag to GPU CI pytest for better error printing
- PR #1271: Updated the Ridge regression documentation
- PR #1283: Updated the cuMl docs to include MBSGD and adjusted_rand_score
- PR #1300: Lowercase parameter versions for FIL algorithms
- PR #1312: Update CuPy to version 6.5 and use conda-forge channel
- PR #1336: Import SciKit-Learn models into FIL
- PR #1314: Added options needed for ASVDb output (CUDA ver, etc.), added option
  to select algos
- PR #1335: Options to print available algorithms and datasets
  in the Python benchmark
- PR #1338: Remove BUILD_ABI references in CI scripts
- PR #1340: Updated unit tests to uses larger dataset
- PR #1351: Build treelite temporarily for GPU CI testing of FIL Scikit-learn
  model importing
- PR #1367: --test-split benchmark parameter for train-test split
- PR #1360: Improved tests for importing SciKit-Learn models into FIL
- PR #1368: Add --num-rows benchmark command line argument
- PR #1351: Build treelite temporarily for GPU CI testing of FIL Scikit-learn model importing
- PR #1366: Modify train_test_split to use CuPy and accept device arrays
- PR #1258: Documenting new MPI communicator for multi-node multi-GPU testing
- PR #1345: Removing deprecated should_downcast argument
- PR #1362: device_buffer in UMAP + Sparse prims
- PR #1376: AUTO value for FIL algorithm
- PR #1408: Updated pickle tests to delete the pre-pickled model to prevent pointer leakage
- PR #1357: Run benchmarks multiple times for CI
- PR #1382: ARIMA optimization: move functions to C++ side
- PR #1392: Updated RF code to reduce duplication of the code
- PR #1444: UCX listener running in its own isolated thread
- PR #1445: Improved performance of FIL sparse trees
- PR #1431: Updated API docs
- PR #1441: Remove unused CUDA conda labels
- PR #1439: Match sklearn 0.22 default n_estimators for RF and fix test errors
- PR #1461: Add kneighbors to API docs

## Bug Fixes
- PR #1281: Making rng.h threadsafe
- PR #1212: Fix cmake git cloning always running configure in subprojects
- PR #1261: Fix comms build errors due to cuml++ include folder changes
- PR #1267: Update build.sh for recent change of building comms in main CMakeLists
- PR #1278: Removed incorrect overloaded instance of eigJacobi
- PR #1302: Updates for numba 0.46
- PR #1313: Updated the RF tests to set the seed and n_streams
- PR #1319: Using machineName arg passed in instead of default for ASV reporting
- PR #1326: Fix illegal memory access in make_regression (bounds issue)
- PR #1330: Fix C++ unit test utils for better handling of differences near zero
- PR #1342: Fix to prevent memory leakage in Lasso and ElasticNet
- PR #1337: Fix k-means init from preset cluster centers
- PR #1354: Fix SVM gamma=scale implementation
- PR #1344: Change other solver based methods to create solver object in init
- PR #1373: Fixing a few small bugs in make_blobs and adding asserts to pytests
- PR #1361: Improve SMO error handling
- PR #1384: Lower expectations on batched matrix tests to prevent CI failures
- PR #1380: Fix memory leaks in ARIMA
- PR #1391: Lower expectations on batched matrix tests even more
- PR #1394: Warning added in svd for cuda version 10.1
- PR #1407: Resolved RF predict issues and updated RF docstring
- PR #1401: Patch for lbfgs solver for logistic regression with no l1 penalty
- PR #1416: train_test_split numba and rmm device_array output bugfix
- PR #1419: UMAP pickle tests are using wrong n_neighbors value for trustworthiness
- PR #1438: KNN Classifier to properly return Dataframe with Dataframe input
- PR #1425: Deprecate seed and use random_state similar to Scikit-learn in train_test_split
- PR #1458: Add joblib as an explicit requirement
- PR #1474: Defer knn mnmg to 0.12 nightly builds and disable ucx-py dependency

# cuML 0.10.0 (16 Oct 2019)

## New Features
- PR #1148: C++ benchmark tool for c++/CUDA code inside cuML
- PR #1071: Selective eigen solver of cuSolver
- PR #1073: Updating RF wrappers to use FIL for GPU accelerated prediction
- PR #1104: CUDA 10.1 support
- PR #1113: prims: new batched make-symmetric-matrix primitive
- PR #1112: prims: new batched-gemv primitive
- PR #855: Added benchmark tools
- PR #1149 Add YYMMDD to version tag for nightly conda packages
- PR #892: General Gram matrices prim
- PR #912: Support Vector Machine
- PR #1274: Updated the RF score function to use GPU predict

## Improvements
- PR #961: High Peformance RF; HIST algo
- PR #1028: Dockerfile updates after dir restructure. Conda env yaml to add statsmodels as a dependency
- PR #1047: Consistent OPG interface for kmeans, based on internal libcumlprims update
- PR #763: Add examples to train_test_split documentation
- PR #1093: Unified inference kernels for different FIL algorithms
- PR #1076: Paying off some UMAP / Spectral tech debt.
- PR #1086: Ensure RegressorMixin scorer uses device arrays
- PR #1110: Adding tests to use default values of parameters of the models
- PR #1108: input_to_host_array function in input_utils for input processing to host arrays
- PR #1114: K-means: Exposing useful params, removing unused params, proxying params in Dask
- PR #1138: Implementing ANY_RANK semantics on irecv
- PR #1142: prims: expose separate InType and OutType for unaryOp and binaryOp
- PR #1115: Moving dask_make_blobs to cuml.dask.datasets. Adding conversion to dask.DataFrame
- PR #1136: CUDA 10.1 CI updates
- PR #1135: K-means: add boundary cases for kmeans||, support finer control with convergence
- PR #1163: Some more correctness improvements. Better verbose printing
- PR #1165: Adding except + in all remaining cython
- PR #1186: Using LocalCUDACluster Pytest fixture
- PR #1173: Docs: Barnes Hut TSNE documentation
- PR #1176: Use new RMM API based on Cython
- PR #1219: Adding custom bench_func and verbose logging to cuml.benchmark
- PR #1247: Improved MNMG RF error checking

## Bug Fixes

- PR #1231: RF respect number of cuda streams from cuml handle
- PR #1230: Rf bugfix memleak in regression
- PR #1208: compile dbscan bug
- PR #1016: Use correct libcumlprims version in GPU CI
- PR #1040: Update version of numba in development conda yaml files
- PR #1043: Updates to accomodate cuDF python code reorganization
- PR #1044: Remove nvidia driver installation from ci/cpu/build.sh
- PR #991: Barnes Hut TSNE Memory Issue Fixes
- PR #1075: Pinning Dask version for consistent CI results
- PR #990: Barnes Hut TSNE Memory Issue Fixes
- PR #1066: Using proper set of workers to destroy nccl comms
- PR #1072: Remove pip requirements and setup
- PR #1074: Fix flake8 CI style check
- PR #1087: Accuracy improvement for sqrt/log in RF max_feature
- PR #1088: Change straggling numba python allocations to use RMM
- PR #1106: Pinning Distributed version to match Dask for consistent CI results
- PR #1116: TSNE CUDA 10.1 Bug Fixes
- PR #1132: DBSCAN Batching Bug Fix
- PR #1162: DASK RF random seed bug fix
- PR #1164: Fix check_dtype arg handling for input_to_dev_array
- PR #1171: SVM prediction bug fix
- PR #1177: Update dask and distributed to 2.5
- PR #1204: Fix SVM crash on Turing
- PR #1199: Replaced sprintf() with snprintf() in THROW()
- PR #1205: Update dask-cuda in yml envs
- PR #1211: Fixing Dask k-means transform bug and adding test
- PR #1236: Improve fix for SMO solvers potential crash on Turing
- PR #1251: Disable compiler optimization for CUDA 10.1 for distance prims
- PR #1260: Small bugfix for major conversion in input_utils
- PR #1276: Fix float64 prediction crash in test_random_forest

# cuML 0.9.0 (21 Aug 2019)

## New Features

- PR #894: Convert RF to treelite format
- PR #826: Jones transformation of params for ARIMA models timeSeries ml-prim
- PR #697: Silhouette Score metric ml-prim
- PR #674: KL Divergence metric ml-prim
- PR #787: homogeneity, completeness and v-measure metrics ml-prim
- PR #711: Mutual Information metric ml-prim
- PR #724: Entropy metric ml-prim
- PR #766: Expose score method based on inertia for KMeans
- PR #823: prims: cluster dispersion metric
- PR #816: Added inverse_transform() for LabelEncoder
- PR #789: prims: sampling without replacement
- PR #813: prims: Col major istance prim
- PR #635: Random Forest & Decision Tree Regression (Single-GPU)
- PR #819: Forest Inferencing Library (FIL)
- PR #829: C++: enable nvtx ranges
- PR #835: Holt-Winters algorithm
- PR #837: treelite for decision forest exchange format
- PR #871: Wrapper for FIL
- PR #870: make_blobs python function
- PR #881: wrappers for accuracy_score and adjusted_rand_score functions
- PR #840: Dask RF classification and regression
- PR #870: make_blobs python function
- PR #879: import of treelite models to FIL
- PR #892: General Gram matrices prim
- PR #883: Adding MNMG Kmeans
- PR #930: Dask RF
- PR #882: TSNE - T-Distributed Stochastic Neighbourhood Embedding
- PR #624: Internals API & Graph Based Dimensionality Reductions Callback
- PR #926: Wrapper for FIL
- PR #994: Adding MPI comm impl for testing / benchmarking MNMG CUDA
- PR #960: Enable using libcumlprims for MG algorithms/prims

## Improvements
- PR #822: build: build.sh update to club all make targets together
- PR #807: Added development conda yml files
- PR #840: Require cmake >= 3.14
- PR #832: Stateless Decision Tree and Random Forest API
- PR #857: Small modifications to comms for utilizing IB w/ Dask
- PR #851: Random forest Stateless API wrappers
- PR #865: High Performance RF
- PR #895: Pretty prints arguments!
- PR #920: Add an empty marker kernel for tracing purposes
- PR #915: syncStream added to cumlCommunicator
- PR #922: Random Forest support in FIL
- PR #911: Update headers to credit CannyLabs BH TSNE implementation
- PR #918: Streamline CUDA_REL environment variable
- PR #924: kmeans: updated APIs to be stateless, refactored code for mnmg support
- PR #950: global_bias support in FIL
- PR #773: Significant improvements to input checking of all classes and common input API for Python
- PR #957: Adding docs to RF & KMeans MNMG. Small fixes for release
- PR #965: Making dask-ml a hard dependency
- PR #976: Update api.rst for new 0.9 classes
- PR #973: Use cudaDeviceGetAttribute instead of relying on cudaDeviceProp object being passed
- PR #978: Update README for 0.9
- PR #1009: Fix references to notebooks-contrib
- PR #1015: Ability to control the number of internal streams in cumlHandle_impl via cumlHandle
- PR #1175: Add more modules to docs ToC

## Bug Fixes

- PR #923: Fix misshapen level/trend/season HoltWinters output
- PR #831: Update conda package dependencies to cudf 0.9
- PR #772: Add missing cython headers to SGD and CD
- PR #849: PCA no attribute trans_input_ transform bug fix
- PR #869: Removing incorrect information from KNN Docs
- PR #885: libclang installation fix for GPUCI
- PR #896: Fix typo in comms build instructions
- PR #921: Fix build scripts using incorrect cudf version
- PR #928: TSNE Stability Adjustments
- PR #934: Cache cudaDeviceProp in cumlHandle for perf reasons
- PR #932: Change default param value for RF classifier
- PR #949: Fix dtype conversion tests for unsupported cudf dtypes
- PR #908: Fix local build generated file ownerships
- PR #983: Change RF max_depth default to 16
- PR #987: Change default values for knn
- PR #988: Switch to exact tsne
- PR #991: Cleanup python code in cuml.dask.cluster
- PR #996: ucx_initialized being properly set in CommsContext
- PR #1007: Throws a well defined error when mutigpu is not enabled
- PR #1018: Hint location of nccl in build.sh for CI
- PR #1022: Using random_state to make K-Means MNMG tests deterministic
- PR #1034: Fix typos and formatting issues in RF docs
- PR #1052: Fix the rows_sample dtype to float

# cuML 0.8.0 (27 June 2019)

## New Features

- PR #652: Adjusted Rand Index metric ml-prim
- PR #679: Class label manipulation ml-prim
- PR #636: Rand Index metric ml-prim
- PR #515: Added Random Projection feature
- PR #504: Contingency matrix ml-prim
- PR #644: Add train_test_split utility for cuDF dataframes
- PR #612: Allow Cuda Array Interface, Numba inputs and input code refactor
- PR #641: C: Separate C-wrapper library build to generate libcuml.so
- PR #631: Add nvcategory based ordinal label encoder
- PR #681: Add MBSGDClassifier and MBSGDRegressor classes around SGD
- PR #705: Quasi Newton solver and LogisticRegression Python classes
- PR #670: Add test skipping functionality to build.sh
- PR #678: Random Forest Python class
- PR #684: prims: make_blobs primitive
- PR #673: prims: reduce cols by key primitive
- PR #812: Add cuML Communications API & consolidate Dask cuML

## Improvements

- PR #597: C++ cuML and ml-prims folder refactor
- PR #590: QN Recover from numeric errors
- PR #482: Introduce cumlHandle for pca and tsvd
- PR #573: Remove use of unnecessary cuDF column and series copies
- PR #601: Cython PEP8 cleanup and CI integration
- PR #596: Introduce cumlHandle for ols and ridge
- PR #579: Introduce cumlHandle for cd and sgd, and propagate C++ errors in cython level for cd and sgd
- PR #604: Adding cumlHandle to kNN, spectral methods, and UMAP
- PR #616: Enable clang-format for enforcing coding style
- PR #618: CI: Enable copyright header checks
- PR #622: Updated to use 0.8 dependencies
- PR #626: Added build.sh script, updated CI scripts and documentation
- PR #633: build: Auto-detection of GPU_ARCHS during cmake
- PR #650: Moving brute force kNN to prims. Creating stateless kNN API.
- PR #662: C++: Bulk clang-format updates
- PR #671: Added pickle pytests and correct pickling of Base class
- PR #675: atomicMin/Max(float, double) with integer atomics and bit flipping
- PR #677: build: 'deep-clean' to build.sh to clean faiss build as well
- PR #683: Use stateless c++ API in KNN so that it can be pickled properly
- PR #686: Use stateless c++ API in UMAP so that it can be pickled properly
- PR #695: prims: Refactor pairwise distance
- PR #707: Added stress test and updated documentation for RF
- PR #701: Added emacs temporary file patterns to .gitignore
- PR #606: C++: Added tests for host_buffer and improved device_buffer and host_buffer implementation
- PR #726: Updated RF docs and stress test
- PR #730: Update README and RF docs for 0.8
- PR #744: Random projections generating binomial on device. Fixing tests.
- PR #741: Update API docs for 0.8
- PR #754: Pickling of UMAP/KNN
- PR #753: Made PCA and TSVD picklable
- PR #746: LogisticRegression and QN API docstrings
- PR #820: Updating DEVELOPER GUIDE threading guidelines

## Bug Fixes
- PR #584: Added missing virtual destructor to deviceAllocator and hostAllocator
- PR #620: C++: Removed old unit-test files in ml-prims
- PR #627: C++: Fixed dbscan crash issue filed in 613
- PR #640: Remove setuptools from conda run dependency
- PR #646: Update link in contributing.md
- PR #649: Bug fix to LinAlg::reduce_rows_by_key prim filed in issue #648
- PR #666: fixes to gitutils.py to resolve both string decode and handling of uncommitted files
- PR #676: Fix template parameters in `bernoulli()` implementation.
- PR #685: Make CuPy optional to avoid nccl conda package conflicts
- PR #687: prims: updated tolerance for reduce_cols_by_key unit-tests
- PR #689: Removing extra prints from NearestNeighbors cython
- PR #718: Bug fix for DBSCAN and increasing batch size of sgd
- PR #719: Adding additional checks for dtype of the data
- PR #736: Bug fix for RF wrapper and .cu print function
- PR #547: Fixed issue if C++ compiler is specified via CXX during configure.
- PR #759: Configure Sphinx to render params correctly
- PR #762: Apply threshold to remove flakiness of UMAP tests.
- PR #768: Fixing memory bug from stateless refactor
- PR #782: Nearest neighbors checking properly whether memory should be freed
- PR #783: UMAP was using wrong size for knn computation
- PR #776: Hotfix for self.variables in RF
- PR #777: Fix numpy input bug
- PR #784: Fix jit of shuffle_idx python function
- PR #790: Fix rows_sample input type for RF
- PR #793: Fix for dtype conversion utility for numba arrays without cupy installed
- PR #806: Add a seed for sklearn model in RF test file
- PR #843: Rf quantile fix

# cuML 0.7.0 (10 May 2019)

## New Features

- PR #405: Quasi-Newton GLM Solvers
- PR #277: Add row- and column-wise weighted mean primitive
- PR #424: Add a grid-sync struct for inter-block synchronization
- PR #430: Add R-Squared Score to ml primitives
- PR #463: Add matrix gather to ml primitives
- PR #435: Expose cumlhandle in cython + developer guide
- PR #455: Remove default-stream arguement across ml-prims and cuML
- PR #375: cuml cpp shared library renamed to libcuml++.so
- PR #460: Random Forest & Decision Trees (Single-GPU, Classification)
- PR #491: Add doxygen build target for ml-prims
- PR #505: Add R-Squared Score to python interface
- PR #507: Add coordinate descent for lasso and elastic-net
- PR #511: Add a minmax ml-prim
- PR #516: Added Trustworthiness score feature
- PR #520: Add local build script to mimic gpuCI
- PR #503: Add column-wise matrix sort primitive
- PR #525: Add docs build script to cuML
- PR #528: Remove current KMeans and replace it with a new single GPU implementation built using ML primitives

## Improvements

- PR #481: Refactoring Quasi-Newton to use cumlHandle
- PR #467: Added validity check on cumlHandle_t
- PR #461: Rewrote permute and added column major version
- PR #440: README updates
- PR #295: Improve build-time and the interface e.g., enable bool-OutType, for distance()
- PR #390: Update docs version
- PR #272: Add stream parameters to cublas and cusolver wrapper functions
- PR #447: Added building and running mlprims tests to CI
- PR #445: Lower dbscan memory usage by computing adjacency matrix directly
- PR #431: Add support for fancy iterator input types to LinAlg::reduce_rows_by_key
- PR #394: Introducing cumlHandle API to dbscan and add example
- PR #500: Added CI check for black listed CUDA Runtime API calls
- PR #475: exposing cumlHandle for dbscan from python-side
- PR #395: Edited the CONTRIBUTING.md file
- PR #407: Test files to run stress, correctness and unit tests for cuml algos
- PR #512: generic copy method for copying buffers between device/host
- PR #533: Add cudatoolkit conda dependency
- PR #524: Use cmake find blas and find lapack to pass configure options to faiss
- PR #527: Added notes on UMAP differences from reference implementation
- PR #540: Use latest release version in update-version CI script
- PR #552: Re-enable assert in kmeans tests with xfail as needed
- PR #581: Add shared memory fast col major to row major function back with bound checks
- PR #592: More efficient matrix copy/reverse methods
- PR #721: Added pickle tests for DBSCAN and Random Projections

## Bug Fixes

- PR #334: Fixed segfault in `ML::cumlHandle_impl::destroyResources`
- PR #349: Developer guide clarifications for cumlHandle and cumlHandle_impl
- PR #398: Fix CI scripts to allow nightlies to be uploaded
- PR #399: Skip PCA tests to allow CI to run with driver 418
- PR #422: Issue in the PCA tests was solved and CI can run with driver 418
- PR #409: Add entry to gitmodules to ignore build artifacts
- PR #412: Fix for svdQR function in ml-prims
- PR #438: Code that depended on FAISS was building everytime.
- PR #358: Fixed an issue when switching streams on MLCommon::device_buffer and MLCommon::host_buffer
- PR #434: Fixing bug in CSR tests
- PR #443: Remove defaults channel from ci scripts
- PR #384: 64b index arithmetic updates to the kernels inside ml-prims
- PR #459: Fix for runtime library path of pip package
- PR #464: Fix for C++11 destructor warning in qn
- PR #466: Add support for column-major in LinAlg::*Norm methods
- PR #465: Fixing deadlock issue in GridSync due to consecutive sync calls
- PR #468: Fix dbscan example build failure
- PR #470: Fix resource leakage in Kalman filter python wrapper
- PR #473: Fix gather ml-prim test for change in rng uniform API
- PR #477: Fixes default stream initialization in cumlHandle
- PR #480: Replaced qn_fit() declaration with #include of file containing definition to fix linker error
- PR #495: Update cuDF and RMM versions in GPU ci test scripts
- PR #499: DEVELOPER_GUIDE.md: fixed links and clarified ML::detail::streamSyncer example
- PR #506: Re enable ml-prim tests in CI
- PR #508: Fix for an error with default argument in LinAlg::meanSquaredError
- PR #519: README.md Updates and adding BUILD.md back
- PR #526: Fix the issue of wrong results when fit and transform of PCA are called separately
- PR #531: Fixing missing arguments in updateDevice() for RF
- PR #543: Exposing dbscan batch size through cython API and fixing broken batching
- PR #551: Made use of ZLIB_LIBRARIES consistent between ml_test and ml_mg_test
- PR #557: Modified CI script to run cuML tests before building mlprims and removed lapack flag
- PR #578: Updated Readme.md to add lasso and elastic-net
- PR #580: Fixing cython garbage collection bug in KNN
- PR #577: Use find libz in prims cmake
- PR #594: fixed cuda-memcheck mean_center test failures


# cuML 0.6.1 (09 Apr 2019)

## Bug Fixes

- PR #462 Runtime library path fix for cuML pip package


# cuML 0.6.0 (22 Mar 2019)

## New Features

- PR #249: Single GPU Stochastic Gradient Descent for linear regression, logistic regression, and linear svm with L1, L2, and elastic-net penalties.
- PR #247: Added "proper" CUDA API to cuML
- PR #235: NearestNeighbors MG Support
- PR #261: UMAP Algorithm
- PR #290: NearestNeighbors numpy MG Support
- PR #303: Reusable spectral embedding / clustering
- PR #325: Initial support for single process multi-GPU OLS and tSVD
- PR #271: Initial support for hyperparameter optimization with dask for many models

## Improvements

- PR #144: Dockerfile update and docs for LinearRegression and Kalman Filter.
- PR #168: Add /ci/gpu/build.sh file to cuML
- PR #167: Integrating full-n-final ml-prims repo inside cuml
- PR #198: (ml-prims) Removal of *MG calls + fixed a bug in permute method
- PR #194: Added new ml-prims for supporting LASSO regression.
- PR #114: Building faiss C++ api into libcuml
- PR #64: Using FAISS C++ API in cuML and exposing bindings through cython
- PR #208: Issue ml-common-3: Math.h: swap thrust::for_each with binaryOp,unaryOp
- PR #224: Improve doc strings for readable rendering with readthedocs
- PR #209: Simplify README.md, move build instructions to BUILD.md
- PR #218: Fix RNG to use given seed and adjust RNG test tolerances.
- PR #225: Support for generating random integers
- PR #215: Refactored LinAlg::norm to Stats::rowNorm and added Stats::colNorm
- PR #234: Support for custom output type and passing index value to main_op in *Reduction kernels
- PR #230: Refactored the cuda_utils header
- PR #236: Refactored cuml python package structure to be more sklearn like
- PR #232: Added reduce_rows_by_key
- PR #246: Support for 2 vectors in the matrix vector operator
- PR #244: Fix for single GPU OLS and Ridge to support one column training data
- PR #271: Added get_params and set_params functions for linear and ridge regression
- PR #253: Fix for issue #250-reduce_rows_by_key failed memcheck for small nkeys
- PR #269: LinearRegression, Ridge Python docs update and cleaning
- PR #322: set_params updated
- PR #237: Update build instructions
- PR #275: Kmeans use of faster gpu_matrix
- PR #288: Add n_neighbors to NearestNeighbors constructor
- PR #302: Added FutureWarning for deprecation of current kmeans algorithm
- PR #312: Last minute cleanup before release
- PR #315: Documentation updating and enhancements
- PR #330: Added ignored argument to pca.fit_transform to map to sklearn's implemenation
- PR #342: Change default ABI to ON
- PR #572: Pulling DBSCAN components into reusable primitives


## Bug Fixes

- PR #193: Fix AttributeError in PCA and TSVD
- PR #211: Fixing inconsistent use of proper batch size calculation in DBSCAN
- PR #202: Adding back ability for users to define their own BLAS
- PR #201: Pass CMAKE CUDA path to faiss/configure script
- PR #200 Avoid using numpy via cimport in KNN
- PR #228: Bug fix: LinAlg::unaryOp with 0-length input
- PR #279: Removing faiss-gpu references in README
- PR #321: Fix release script typo
- PR #327: Update conda requirements for version 0.6 requirements
- PR #352: Correctly calculating numpy chunk sizing for kNN
- PR #345: Run python import as part of package build to trigger compilation
- PR #347: Lowering memory usage of kNN.
- PR #355: Fixing issues with very large numpy inputs to SPMG OLS and tSVD.
- PR #357: Removing FAISS requirement from README
- PR #362: Fix for matVecOp crashing on large input sizes
- PR #366: Index arithmetic issue fix with TxN_t class
- PR #376: Disabled kmeans tests since they are currently too sensitive (see #71)
- PR #380: Allow arbitrary data size on ingress for numba_utils.row_matrix
- PR #385: Fix for long import cuml time in containers and fix for setup_pip
- PR #630: Fixing a missing kneighbors in nearest neighbors python proxy

# cuML 0.5.1 (05 Feb 2019)

## Bug Fixes

- PR #189 Avoid using numpy via cimport to prevent ABI issues in Cython compilation


# cuML 0.5.0 (28 Jan 2019)

## New Features

- PR #66: OLS Linear Regression
- PR #44: Distance calculation ML primitives
- PR #69: Ridge (L2 Regularized) Linear Regression
- PR #103: Linear Kalman Filter
- PR #117: Pip install support
- PR #64: Device to device support from cuML device pointers into FAISS

## Improvements

- PR #56: Make OpenMP optional for building
- PR #67: Github issue templates
- PR #44: Refactored DBSCAN to use ML primitives
- PR #91: Pytest cleanup and sklearn toyset datasets based pytests for kmeans and dbscan
- PR #75: C++ example to use kmeans
- PR #117: Use cmake extension to find any zlib installed in system
- PR #94: Add cmake flag to set ABI compatibility
- PR #139: Move thirdparty submodules to root and add symlinks to new locations
- PR #151: Replace TravisCI testing and conda pkg builds with gpuCI
- PR #164: Add numba kernel for faster column to row major transform
- PR #114: Adding FAISS to cuml build

## Bug Fixes

- PR #48: CUDA 10 compilation warnings fix
- PR #51: Fixes to Dockerfile and docs for new build system
- PR #72: Fixes for GCC 7
- PR #96: Fix for kmeans stack overflow with high number of clusters
- PR #105: Fix for AttributeError in kmeans fit method
- PR #113: Removed old  glm python/cython files
- PR #118: Fix for AttributeError in kmeans predict method
- PR #125: Remove randomized solver option from PCA python bindings


# cuML 0.4.0 (05 Dec 2018)

## New Features

## Improvements

- PR #42: New build system: separation of libcuml.so and cuml python package
- PR #43: Added changelog.md

## Bug Fixes


# cuML 0.3.0 (30 Nov 2018)

## New Features

- PR #33: Added ability to call cuML algorithms using numpy arrays

## Improvements

- PR #24: Fix references of python package from cuML to cuml and start using versioneer for better versioning
- PR #40: Added support for refactored cuDF 0.3.0, updated Conda files
- PR #33: Major python test cleaning, all tests pass with cuDF 0.2.0 and 0.3.0. Preparation for new build system
- PR #34: Updated batch count calculation logic in DBSCAN
- PR #35: Beginning of DBSCAN refactor to use cuML mlprims and general improvements

## Bug Fixes

- PR #30: Fixed batch size bug in DBSCAN that caused crash. Also fixed various locations for potential integer overflows
- PR #28: Fix readthedocs build documentation
- PR #29: Fix pytests for cuml name change from cuML
- PR #33: Fixed memory bug that would cause segmentation faults due to numba releasing memory before it was used. Also fixed row major/column major bugs for different algorithms
- PR #36: Fix kmeans gtest to use device data
- PR #38: cuda\_free bug removed that caused google tests to sometimes pass and sometimes fail randomly
- PR #39: Updated cmake to correctly link with CUDA libraries, add CUDA runtime linking and include source files in compile target

# cuML 0.2.0 (02 Nov 2018)

## New Features

- PR #11: Kmeans algorithm added
- PR #7: FAISS KNN wrapper added
- PR #21: Added Conda install support

## Improvements

- PR #15: Added compatibility with cuDF (from prior pyGDF)
- PR #13: Added FAISS to Dockerfile
- PR #21: Added TravisCI build system for CI and Conda builds

## Bug Fixes

- PR #4: Fixed explained variance bug in TSVD
- PR #5: Notebook bug fixes and updated results


# cuML 0.1.0

Initial release including PCA, TSVD, DBSCAN, ml-prims and cython wrappers<|MERGE_RESOLUTION|>--- conflicted
+++ resolved
@@ -24,16 +24,12 @@
 - PR #2340: Import ARIMA in the root init file and fix the `test_fit_function` test
 - PR #2408: Install meta packages for dependencies
 - PR #2417: Move doc customization scripts to Jenkins
-<<<<<<< HEAD
 - PR #2420: Add and set convert_dtype default to True in estimator fit methods
-
-=======
 - PR #2411: Refactor Mixin classes and use in classifier/regressor estimators
 - PR #2442: fix setting RAFT_DIR from the RAFT_PATH env var
 - PR #2411 Refactor Mixin classes and use in classifier/regressor estimators
 - PR #2440: Use Treelite Conda package
 - PR #2403 Support for input and output type consistency in logistic regression predict_proba
->>>>>>> f3d78111
 
 ## Bug Fixes
 - PR #2369: Update RF code to fix set_params memory leak
