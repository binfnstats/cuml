--- conflicted
+++ resolved
@@ -58,11 +58,9 @@
 - PR #1569: Remove Scikit-learn exception and depedenncy in SVM
 - PR #1575: Add missing dtype parameter in call to strides to order for CuPy 6.6 code path
 - PR #1574: Updated the init file to include SVM
-<<<<<<< HEAD
+- PR #1589: Fixing the default value for RF and updating mnmg predict to accept cudf
 - PR #1590: Fix destination directory structure for run-clang-format.py
-=======
-- PR #1589: Fixing the default value for RF and updating mnmg predict to accept cudf
->>>>>>> 94a48421
+
 
 # cuML 0.11.0 (11 Dec 2019)
 
