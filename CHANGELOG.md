--- conflicted
+++ resolved
@@ -14,11 +14,8 @@
 - PR #2465: Support pandas 1.0+
 - PR #2500: Replace UMAP functionality dependency on nvgraph with RAFT Spectral Clustering
 - PR #2520: TfidfVectorizer estimator
-<<<<<<< HEAD
 - PR #2211: MNMG KNN Classifier & Regressor
-=======
 - PR #2461: Add KNN Sparse Output Functionality
->>>>>>> 8c602c05
 
 ## Improvements
 - PR #2336: Eliminate `rmm.device_array` usage
