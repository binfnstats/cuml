# cuML 0.15.0 (Date TBD)

## New Features
- PR #2261: Exposing new FAISS metrics through Python API
- PR #2287: Single-GPU TfidfTransformer implementation
- PR #2289: QR SVD solver for MNMG PCA
- PR #2312: column-major support for make_blobs
- PR #2172: Initial support for auto-ARIMA
- PR #2394: Adding cosine & correlation distance for KNN
- PR #2392: PCA can accept sparse inputs, and sparse prim for computing covariance
- PR #2465: Support pandas 1.0+

## Improvements
- PR #2336: Eliminate `rmm.device_array` usage
- PR #2262: Using fully shared PartDescriptor in MNMG decomposiition, linear models, and solvers
- PR #2310: Pinning ucx-py to 0.14 to make 0.15 CI pass
- PR #1945: enable clang tidy
- PR #2339: umap performance improvements
- PR #2308: Using fixture for Dask client to eliminate possiblity of not closing
- PR #2345: make C++ logger level definition to be the same as python layer
- PR #2329: Add short commit hash to conda package name
- PR #2363: Update threshold and make other changes for stress tests
- PR #2371: Updating MBSGD tests to use larger batches
- PR #2380: Pinning libcumlprims version to ease future updates
- PR #2405: Remove references to deprecated RMM headers.
- PR #2340: Import ARIMA in the root init file and fix the `test_fit_function` test
- PR #2408: Install meta packages for dependencies
- PR #2417: Move doc customization scripts to Jenkins
- PR #2433: Add libcumlprims_mg to CMake
- PR #2420: Add and set convert_dtype default to True in estimator fit methods
- PR #2411: Refactor Mixin classes and use in classifier/regressor estimators
- PR #2442: fix setting RAFT_DIR from the RAFT_PATH env var
- PR #2469: Updating KNN c-api to document all arguments
- PR #2453: Add CumlArray to API doc
- PR #2440: Use Treelite Conda package
- PR #2403: Support for input and output type consistency in logistic regression predict_proba
- PR #2468: Add `_n_features_in_` attribute to all single GPU estimators that implement fit

## Bug Fixes
- PR #2369: Update RF code to fix set_params memory leak
- PR #2364: Fix for random projection
- PR #2373: Use Treelite Pip package in GPU testing
- PR #2376: Update documentation Links
- PR #2407: fixed batch count in DBScan for integer overflow case
- PR #2413: CumlArray and related methods updates to account for cuDF.Buffer contiguity update
- PR #2424: --singlegpu flag fix on build.sh script
- PR #2432: Using correct algo_name for UMAP in benchmark tests
- PR #2445: Restore access to coef_ property of Lasso
- PR #2441: Change p2p_enabled definition to work without ucx
- PR #2447: Drop `nvstrings`
- PR #2450: Update local build to use new gpuCI image
- PR #2454: Mark RF memleak test as XFAIL, because we can't detect memleak reliably
- PR #2455: Use correct field to store data type in `LabelEncoder.fit_transform`
- PR #2475: Fix typo in build.sh
<<<<<<< HEAD
- PR #2496: Fixing indentation for simulate_data in test_fil.py
=======
- PR #2497: Changes to accomodate cuDF unsigned categorical changes
>>>>>>> dbc41473

# cuML 0.14.0 (03 Jun 2020)

## New Features
- PR #1994: Support for distributed OneHotEncoder
- PR #1892: One hot encoder implementation with cupy
- PR #1655: Adds python bindings for homogeneity score
- PR #1704: Adds python bindings for completeness score
- PR #1687: Adds python bindings for mutual info score
- PR #1980: prim: added a new write-only unary op prim
- PR #1867: C++: add logging interface support in cuML based spdlog
- PR #1902: Multi class inference in FIL C++ and importing multi-class forests from treelite
- PR #1906: UMAP MNMG
- PR #2067: python: wrap logging interface in cython
- PR #2083: Added dtype, order, and use_full_low_rank to MNMG `make_regression`
- PR #2074: SG and MNMG `make_classification`
- PR #2127: Added order to SG `make_blobs`, and switch from C++ to cupy based implementation
- PR #2057: Weighted k-means
- PR #2256: Add a `make_arima` generator
- PR #2245: ElasticNet, Lasso and Coordinate Descent MNMG
- PR #2242: Pandas input support with output as NumPy arrays by default
- PR #1728: Added notebook testing to gpuCI gpu build

## Improvements
- PR #1931: C++: enabled doxygen docs for all of the C++ codebase
- PR #1944: Support for dask_cudf.core.Series in _extract_partitions
- PR #1947: Cleaning up cmake
- PR #1927: Use Cython's `new_build_ext` (if available)
- PR #1946: Removed zlib dependency from cmake
- PR #1988: C++: cpp bench refactor
- PR #1873: Remove usage of nvstring and nvcat from LabelEncoder
- PR #1968: Update SVC SVR with cuML Array
- PR #1972: updates to our flow to use conda-forge's clang and clang-tools packages
- PR #1974: Reduce ARIMA testing time
- PR #1984: Enable Ninja build
- PR #1985: C++ UMAP parametrizable tests
- PR #2005: Adding missing algorithms to cuml benchmarks and notebook
- PR #2016: Add capability to setup.py and build.sh to fully clean all cython build files and artifacts
- PR #2044: A cuda-memcheck helper wrapper for devs
- PR #2018: Using `cuml.dask.part_utils.extract_partitions` and removing similar, duplicated code
- PR #2019: Enable doxygen build in our nightly doc build CI script
- PR #1996: Cythonize in parallel
- PR #2032: Reduce number of tests for MBSGD to improve CI running time
- PR #2031: Encapsulating UCX-py interactions in singleton
- PR #2029: Add C++ ARIMA log-likelihood benchmark
- PR #2085: Convert TSNE to use CumlArray
- PR #2051: Reduce the time required to run dask pca and dask tsvd tests
- PR #1981: Using CumlArray in kNN and DistributedDataHandler in dask kNN
- PR #2053: Introduce verbosity level in C++ layer instead of boolean `verbose` flag
- PR #2047: Make internal streams non-blocking w.r.t. NULL stream
- PR #2048: Random forest testing speedup
- PR #2058: Use CumlArray in Random Projection
- PR #2068: Updating knn class probabilities to use make_monotonic instead of binary search
- PR #2062: Adding random state to UMAP mnmg tests
- PR #2064: Speed-up K-Means test
- PR #2015: Renaming .h to .cuh in solver, dbscan and svm
- PR #2080: Improved import of sparse FIL forests from treelite
- PR #2090: Upgrade C++ build to C++14 standard
- PR #2089: CI: enabled cuda-memcheck on ml-prims unit-tests during nightly build
- PR #2128: Update Dask RF code to reduce the time required for GPU predict to run
- PR #2125: Build infrastructure to use RAFT
- PR #2131: Update Dask RF fit to use DistributedDataHandler
- PR #2055: Update the metrics notebook to use important cuML models
- PR #2095: Improved import of src_prims/utils.h, making it less ambiguous
- PR #2118: Updating SGD & mini-batch estimators to use CumlArray
- PR #2120: Speeding up dask RandomForest tests
- PR #1883: Use CumlArray in ARIMA
- PR #877: Adding definition of done criteria to wiki
- PR #2135: A few optimizations to UMAP fuzzy simplicial set
- PR #1914: Change the meaning of ARIMA's intercept to match the literature
- PR #2098: Renaming .h to .cuh in decision_tree, glm, pca
- PR #2150: Remove deprecated RMM calls in RMM allocator adapter
- PR #2146: Remove deprecated kalman filter
- PR #2151: Add pytest duration and pytest timeout
- PR #2156: Add Docker 19 support to local gpuci build
- PR #2178: Reduce duplicated code in RF
- PR #2124: Expand tutorial docs and sample notebook
- PR #2175: Allow CPU-only and dataset params for benchmark sweeps
- PR #2186: Refactor cython code to build OPG structs in common utils file
- PR #2180: Add fully single GPU singlegpu python build
- PR #2187: CMake improvements to manage conda environment dependencies
- PR #2185: Add has_sklearn function and use it in datasets/classification.
- PR #2193: Order-independent local shuffle in `cuml.dask.make_regression`
- PR #2204: Update python layer to use the logger interface
- PR #2184: Refoctor headers for holtwinters, rproj, tsvd, tsne, umap
- PR #2199: Remove unncessary notebooks
- PR #2195: Separating fit and transform calls in SG, MNMG PCA to save transform array memory consumption
- PR #2201: Re-enabling UMAP repro tests
- PR #2132: Add SVM C++ benchmarks
- PR #2196: Updates to benchmarks. Moving notebook
- PR #2208: Coordinate Descent, Lasso and ElasticNet CumlArray updates
- PR #2210: Updating KNN tests to evaluate multiple index partitions
- PR #2205: Use timeout to add 2 hour hard limit to dask tests
- PR #2212: Improve DBScan batch count / memory estimation
- PR #2213: Standardized include statements across all cpp source files, updated copyright on all modified files
- PR #2214: Remove utils folder and refactor to common folder
- PR #2220: Final refactoring of all src_prims header files following rules as specified in #1675
- PR #2225: input_to_cuml_array keep order option, test updates and cleanup
- PR #2244: Re-enable slow ARIMA tests as stress tests
- PR #2231: Using OPG structs from `cuml.common` in decomposition algorithms
- PR #2257: Update QN and LogisticRegression to use CumlArray
- PR #2259: Add CumlArray support to Naive Bayes
- PR #2252: Add benchmark for the Gram matrix prims
- PR #2263: Faster serialization for Treelite objects with RF
- PR #2264: Reduce build time for cuML by using make_blobs from libcuml++ interface
- PR #2269: Add docs targets to build.sh and fix python cuml.common docs
- PR #2271: Clarify doc for `_unique` default implementation in OneHotEncoder
- PR #2272: Add docs build.sh script to repository
- PR #2276: Ensure `CumlArray` provided `dtype` conforms
- PR #2281: Rely on cuDF's `Serializable` in `CumlArray`
- PR #2284: Reduce dataset size in SG RF notebook to reduce run time of sklearn
- PR #2285: Increase the threshold for elastic_net test in dask/test_coordinate_descent
- PR #2314: Update FIL default values, documentation and test
- PR #2316: 0.14 release docs additions and fixes
- PR #2320: Add prediction notes to RF docs
- PR #2323: Change verbose levels and parameter name to match Scikit-learn API
- PR #2324: Raise an error if n_bins > number of training samples in RF
- PR #2335: Throw a warning if treelite cannot be imported and `load_from_sklearn` is used

## Bug Fixes
- PR #1939: Fix syntax error in cuml.common.array
- PR #1941: Remove c++ cuda flag that was getting duplicated in CMake
- PR #1971: python: Correctly honor --singlegpu option and CUML_BUILD_PATH env variable
- PR #1969: Update libcumlprims to 0.14
- PR #1973: Add missing mg files for setup.py --singlegpu flag
- PR #1993: Set `umap_transform_reproducibility` tests to xfail
- PR #2004: Refactoring the arguments to `plant()` call
- PR #2017: Fixing memory issue in weak cc prim
- PR #2028: Skipping UMAP knn reproducibility tests until we figure out why its failing in CUDA 10.2
- PR #2024: Fixed cuda-memcheck errors with sample-without-replacement prim
- PR #1540: prims: support for custom math-type used for computation inside adjusted rand index prim
- PR #2077: dask-make blobs arguments to match sklearn
- PR #2059: Make all Scipy imports conditional
- PR #2078: Ignore negative cache indices in get_vecs
- PR #2084: Fixed cuda-memcheck errors with COO unit-tests
- PR #2087: Fixed cuda-memcheck errors with dispersion prim
- PR #2096: Fixed syntax error with nightly build command for memcheck unit-tests
- PR #2115: Fixed contingency matrix prim unit-tests for computing correct golden values
- PR #2107: Fix PCA transform
- PR #2109: input_to_cuml_array __cuda_array_interface__ bugfix
- PR #2117: cuDF __array__ exception small fixes
- PR #2139: CumlArray for adjusted_rand_score
- PR #2140: Returning self in fit model functions
- PR #2144: Remove GPU arch < 60 from CMake build
- PR #2153: Added missing namespaces to some Decision Tree files
- PR #2155: C++: fix doxygen build break
- PR #2161: Replacing depreciated bruteForceKnn
- PR #2162: Use stream in transpose prim
- PR #2165: Fit function test correction
- PR #2166: Fix handling of temp file in RF pickling
- PR #2176: C++: fix for adjusted rand index when input array is all zeros
- PR #2179: Fix clang tools version in libcuml recipe
- PR #2183: Fix RAFT in nightly package
- PR #2191: Fix placement of SVM parameter documentation and add examples
- PR #2212: Fix DBScan results (no propagation of labels through border points)
- PR #2215: Fix the printing of forest object
- PR #2217: Fix opg_utils naming to fix singlegpu build
- PR #2223: Fix bug in ARIMA C++ benchmark
- PR #2224: Temporary fix for CI until new Dask version is released
- PR #2228: Update to use __reduce_ex__ in CumlArray to override cudf.Buffer
- PR #2249: Fix bug in UMAP continuous target metrics
- PR #2258: Fix doxygen build break
- PR #2255: Set random_state for train_test_split function in dask RF
- PR #2275: Fix RF fit memory leak
- PR #2274: Fix parameter name verbose to verbosity in mnmg OneHotEncoder
- PR #2277: Updated cub repo path and branch name
- PR #2282: Fix memory leak in Dask RF concatenation
- PR #2301: Scaling KNN dask tests sample size with n GPUs
- PR #2293: Contiguity fixes for input_to_cuml_array and train_test_split
- PR #2295: Fix convert_to_dtype copy even with same dtype
- PR #2305: Fixed race condition in DBScan
- PR #2354: Fix broken links in README

# cuML 0.13.0 (31 Mar 2020)

## New Features
- PR #1777: Python bindings for entropy
- PR #1742: Mean squared error implementation with cupy
- PR #1817: Confusion matrix implementation with cupy (SNSG and MNMG)
- PR #1766: Mean absolute error implementation with cupy
- PR #1766: Mean squared log error implementation with cupy
- PR #1635: cuML Array shim and configurable output added to cluster methods
- PR #1586: Seasonal ARIMA
- PR #1683: cuml.dask make_regression
- PR #1689: Add framework for cuML Dask serializers
- PR #1709: Add `decision_function()` and `predict_proba()` for LogisticRegression
- PR #1714: Add `print_env.sh` file to gather important environment details
- PR #1750: LinearRegression CumlArray for configurable output
- PR #1814: ROC AUC score implementation with cupy
- PR #1767: Single GPU decomposition models configurable output
- PR #1646: Using FIL to predict in MNMG RF
- PR #1778: Make cuML Handle picklable
- PR #1738: cuml.dask refactor beginning and dask array input option for OLS, Ridge and KMeans
- PR #1874: Add predict_proba function to RF classifier
- PR #1815: Adding KNN parameter to UMAP
- PR #1978: Adding `predict_proba` function to dask RF

## Improvements
- PR #1644: Add `predict_proba()` for FIL binary classifier
- PR #1620: Pickling tests now automatically finds all model classes inheriting from cuml.Base
- PR #1637: Update to newer treelite version with XGBoost 1.0 compatibility
- PR #1632: Fix MBSGD models inheritance, they now inherits from cuml.Base
- PR #1628: Remove submodules from cuML
- PR #1755: Expose the build_treelite function for python
- PR #1649: Add the fil_sparse_format variable option to RF API
- PR #1647: storage_type=AUTO uses SPARSE for large models
- PR #1668: Update the warning statement thrown in RF when the seed is set but n_streams is not 1
- PR #1662: use of direct cusparse calls for coo2csr, instead of depending on nvgraph
- PR #1747: C++: dbscan performance improvements and cleanup
- PR #1697: Making trustworthiness batchable and using proper workspace
- PR #1721: Improving UMAP pytests
- PR #1717: Call `rmm_cupy_allocator` for CuPy allocations
- PR #1718: Import `using_allocator` from `cupy.cuda`
- PR #1723: Update RF Classifier to throw an exception for multi-class pickling
- PR #1726: Decorator to allocate CuPy arrays with RMM
- PR #1719: UMAP random seed reproducibility
- PR #1748: Test serializing `CumlArray` objects
- PR #1776: Refactoring pca/tsvd distributed
- PR #1762: Update CuPy requirement to 7
- PR #1768: C++: Different input and output types for add and subtract prims
- PR #1790: Add support for multiple seeding in k-means++
- PR #1805: Adding new Dask cuda serializers to naive bayes + a trivial perf update
- PR #1812: C++: bench: UMAP benchmark cases added
- PR #1795: Add capability to build CumlArray from bytearray/memoryview objects
- PR #1824: C++: improving the performance of UMAP algo
- PR #1816: Add ARIMA notebook
- PR #1856: Update docs for 0.13
- PR #1827: Add HPO demo Notebook
- PR #1825: `--nvtx` option in `build.sh`
- PR #1847: Update XGBoost version for CI
- PR #1837: Simplify cuML Array construction
- PR #1848: Rely on subclassing for cuML Array serialization
- PR #1866: Minimizing client memory pressure on Naive Bayes
- PR #1788: Removing complexity bottleneck in S-ARIMA
- PR #1873: Remove usage of nvstring and nvcat from LabelEncoder
- PR #1891: Additional improvements to naive bayes tree reduction

## Bug Fixes
- PR #1835 : Fix calling default RF Classification always
- PT #1904: replace cub sort
- PR #1833: Fix depth issue in shallow RF regression estimators
- PR #1770: Warn that KalmanFilter is deprecated
- PR #1775: Allow CumlArray to work with inputs that have no 'strides' in array interface
- PR #1594: Train-test split is now reproducible
- PR #1590: Fix destination directory structure for run-clang-format.py
- PR #1611: Fixing pickling errors for KNN classifier and regressor
- PR #1617: Fixing pickling issues for SVC and SVR
- PR #1634: Fix title in KNN docs
- PR #1627: Adding a check for multi-class data in RF classification
- PR #1654: Skip treelite patch if its already been applied
- PR #1661: Fix nvstring variable name
- PR #1673: Using struct for caching dlsym state in communicator
- PR #1659: TSNE - introduce 'convert_dtype' and refactor class attr 'Y' to 'embedding_'
- PR #1672: Solver 'svd' in Linear and Ridge Regressors when n_cols=1
- PR #1670: Lasso & ElasticNet - cuml Handle added
- PR #1671: Update for accessing cuDF Series pointer
- PR #1652: Support XGBoost 1.0+ models in FIL
- PR #1702: Fix LightGBM-FIL validation test
- PR #1701: test_score kmeans test passing with newer cupy version
- PR #1706: Remove multi-class bug from QuasiNewton
- PR #1699: Limit CuPy to <7.2 temporarily
- PR #1708: Correctly deallocate cuML handles in Cython
- PR #1730: Fixes to KF for test stability (mainly in CUDA 10.2)
- PR #1729: Fixing naive bayes UCX serialization problem in fit()
- PR #1749: bug fix rf classifier/regressor on seg fault in bench
- PR #1751: Updated RF documentation
- PR #1765: Update the checks for using RF GPU predict
- PR #1787: C++: unit-tests to check for RF accuracy. As well as a bug fix to improve RF accuracy
- PR #1793: Updated fil pyx to solve memory leakage issue
- PR #1810: Quickfix - chunkage in dask make_regression
- PR #1842: DistributedDataHandler not properly setting 'multiple'
- PR #1849: Critical fix in ARIMA initial estimate
- PR #1851: Fix for cuDF behavior change for multidimensional arrays
- PR #1852: Remove Thrust warnings
- PR #1868: Turning off IPC caching until it is fixed in UCX-py/UCX
- PR #1876: UMAP exponential decay parameters fix
- PR #1887: Fix hasattr for missing attributes on base models
- PR #1877: Remove resetting index in shuffling in train_test_split
- PR #1893: Updating UCX in comms to match current UCX-py
- PR #1888: Small train_test_split test fix
- PR #1899: Fix dask `extract_partitions()`, remove transformation as instance variable in PCA and TSVD and match sklearn APIs
- PR #1920: Temporarily raising threshold for UMAP reproducibility tests
- PR #1918: Create memleak fixture to skip memleak tests in CI for now
- PR #1926: Update batch matrix test margins
- PR #1925: Fix failing dask tests
- PR #1936: Update DaskRF regression test to xfail
- PR #1932: Isolating cause of make_blobs failure
- PR #1951: Dask Random forest regression CPU predict bug fix
- PR #1948: Adjust BatchedMargin margin and disable tests temporarily
- PR #1950: Fix UMAP test failure


# cuML 0.12.0 (04 Feb 2020)

## New Features
- PR #1483: prims: Fused L2 distance and nearest-neighbor prim
- PR #1494: bench: ml-prims benchmark
- PR #1514: bench: Fused L2 NN prim benchmark
- PR #1411: Cython side of MNMG OLS
- PR #1520: Cython side of MNMG Ridge Regression
- PR #1516: Suppor Vector Regression (epsilon-SVR)

## Improvements
- PR #1638: Update cuml/docs/README.md
- PR #1468: C++: updates to clang format flow to make it more usable among devs
- PR #1473: C++: lazy initialization of "costly" resources inside cumlHandle
- PR #1443: Added a new overloaded GEMM primitive
- PR #1489: Enabling deep trees using Gather tree builder
- PR #1463: Update FAISS submodule to 1.6.1
- PR #1488: Add codeowners
- PR #1432: Row-major (C-style) GPU arrays for benchmarks
- PR #1490: Use dask master instead of conda package for testing
- PR #1375: Naive Bayes & Distributed Naive Bayes
- PR #1377: Add GPU array support for FIL benchmarking
- PR #1493: kmeans: add tiling support for 1-NN computation and use fusedL2-1NN prim for L2 distance metric
- PR #1532: Update CuPy to >= 6.6 and allow 7.0
- PR #1528: Re-enabling KNN using dynamic library loading for UCX in communicator
- PR #1545: Add conda environment version updates to ci script
- PR #1541: Updates for libcudf++ Python refactor
- PR #1555: FIL-SKL, an SKLearn-based benchmark for FIL
- PR #1537: Improve pickling and scoring suppport for many models to support hyperopt
- PR #1551: Change custom kernel to cupy for col/row order transform
- PR #1533: C++: interface header file separation for SVM
- PR #1560: Helper function to allocate all new CuPy arrays with RMM memory management
- PR #1570: Relax nccl in conda recipes to >=2.4 (matching CI)
- PR #1578: Add missing function information to the cuML documenataion
- PR #1584: Add has_scipy utility function for runtime check
- PR #1583: API docs updates for 0.12
- PR #1591: Updated FIL documentation

## Bug Fixes
- PR #1470: Documentation: add make_regression, fix ARIMA section
- PR #1482: Updated the code to remove sklearn from the mbsgd stress test
- PR #1491: Update dev environments for 0.12
- PR #1512: Updating setup_cpu() in SpeedupComparisonRunner
- PR #1498: Add build.sh to code owners
- PR #1505: cmake: added correct dependencies for prims-bench build
- PR #1534: Removed TODO comment in create_ucp_listeners()
- PR #1548: Fixing umap extra unary op in knn graph
- PR #1547: Fixing MNMG kmeans score. Fixing UMAP pickling before fit(). Fixing UMAP test failures.
- PR #1557: Increasing threshold for kmeans score
- PR #1562: Increasing threshold even higher
- PR #1564: Fixed a typo in function cumlMPICommunicator_impl::syncStream
- PR #1569: Remove Scikit-learn exception and depedenncy in SVM
- PR #1575: Add missing dtype parameter in call to strides to order for CuPy 6.6 code path
- PR #1574: Updated the init file to include SVM
- PR #1589: Fixing the default value for RF and updating mnmg predict to accept cudf
- PR #1601: Fixed wrong datatype used in knn voting kernel

# cuML 0.11.0 (11 Dec 2019)

## New Features

- PR #1295: Cython side of MNMG PCA
- PR #1218: prims: histogram prim
- PR #1129: C++: Separate include folder for C++ API distribution
- PR #1282: OPG KNN MNMG Code (disabled for 0.11)
- PR #1242: Initial implementation of FIL sparse forests
- PR #1194: Initial ARIMA time-series modeling support.
- PR #1286: Importing treelite models as FIL sparse forests
- PR #1285: Fea minimum impurity decrease RF param
- PR #1301: Add make_regression to generate regression datasets
- PR #1322: RF pickling using treelite, protobuf and FIL
- PR #1332: Add option to cuml.dask make_blobs to produce dask array
- PR #1307: Add RF regression benchmark
- PR #1327: Update the code to build treelite with protobuf
- PR #1289: Add Python benchmarking support for FIL
- PR #1371: Cython side of MNMG tSVD
- PR #1386: Expose SVC decision function value

## Improvements
- PR #1170: Use git to clone subprojects instead of git submodules
- PR #1239: Updated the treelite version
- PR #1225: setup.py clone dependencies like cmake and correct include paths
- PR #1224: Refactored FIL to prepare for sparse trees
- PR #1249: Include libcuml.so C API in installed targets
- PR #1259: Conda dev environment updates and use libcumlprims current version in CI
- PR #1277: Change dependency order in cmake for better printing at compile time
- PR #1264: Add -s flag to GPU CI pytest for better error printing
- PR #1271: Updated the Ridge regression documentation
- PR #1283: Updated the cuMl docs to include MBSGD and adjusted_rand_score
- PR #1300: Lowercase parameter versions for FIL algorithms
- PR #1312: Update CuPy to version 6.5 and use conda-forge channel
- PR #1336: Import SciKit-Learn models into FIL
- PR #1314: Added options needed for ASVDb output (CUDA ver, etc.), added option
  to select algos
- PR #1335: Options to print available algorithms and datasets
  in the Python benchmark
- PR #1338: Remove BUILD_ABI references in CI scripts
- PR #1340: Updated unit tests to uses larger dataset
- PR #1351: Build treelite temporarily for GPU CI testing of FIL Scikit-learn
  model importing
- PR #1367: --test-split benchmark parameter for train-test split
- PR #1360: Improved tests for importing SciKit-Learn models into FIL
- PR #1368: Add --num-rows benchmark command line argument
- PR #1351: Build treelite temporarily for GPU CI testing of FIL Scikit-learn model importing
- PR #1366: Modify train_test_split to use CuPy and accept device arrays
- PR #1258: Documenting new MPI communicator for multi-node multi-GPU testing
- PR #1345: Removing deprecated should_downcast argument
- PR #1362: device_buffer in UMAP + Sparse prims
- PR #1376: AUTO value for FIL algorithm
- PR #1408: Updated pickle tests to delete the pre-pickled model to prevent pointer leakage
- PR #1357: Run benchmarks multiple times for CI
- PR #1382: ARIMA optimization: move functions to C++ side
- PR #1392: Updated RF code to reduce duplication of the code
- PR #1444: UCX listener running in its own isolated thread
- PR #1445: Improved performance of FIL sparse trees
- PR #1431: Updated API docs
- PR #1441: Remove unused CUDA conda labels
- PR #1439: Match sklearn 0.22 default n_estimators for RF and fix test errors
- PR #1461: Add kneighbors to API docs

## Bug Fixes
- PR #1281: Making rng.h threadsafe
- PR #1212: Fix cmake git cloning always running configure in subprojects
- PR #1261: Fix comms build errors due to cuml++ include folder changes
- PR #1267: Update build.sh for recent change of building comms in main CMakeLists
- PR #1278: Removed incorrect overloaded instance of eigJacobi
- PR #1302: Updates for numba 0.46
- PR #1313: Updated the RF tests to set the seed and n_streams
- PR #1319: Using machineName arg passed in instead of default for ASV reporting
- PR #1326: Fix illegal memory access in make_regression (bounds issue)
- PR #1330: Fix C++ unit test utils for better handling of differences near zero
- PR #1342: Fix to prevent memory leakage in Lasso and ElasticNet
- PR #1337: Fix k-means init from preset cluster centers
- PR #1354: Fix SVM gamma=scale implementation
- PR #1344: Change other solver based methods to create solver object in init
- PR #1373: Fixing a few small bugs in make_blobs and adding asserts to pytests
- PR #1361: Improve SMO error handling
- PR #1384: Lower expectations on batched matrix tests to prevent CI failures
- PR #1380: Fix memory leaks in ARIMA
- PR #1391: Lower expectations on batched matrix tests even more
- PR #1394: Warning added in svd for cuda version 10.1
- PR #1407: Resolved RF predict issues and updated RF docstring
- PR #1401: Patch for lbfgs solver for logistic regression with no l1 penalty
- PR #1416: train_test_split numba and rmm device_array output bugfix
- PR #1419: UMAP pickle tests are using wrong n_neighbors value for trustworthiness
- PR #1438: KNN Classifier to properly return Dataframe with Dataframe input
- PR #1425: Deprecate seed and use random_state similar to Scikit-learn in train_test_split
- PR #1458: Add joblib as an explicit requirement
- PR #1474: Defer knn mnmg to 0.12 nightly builds and disable ucx-py dependency

# cuML 0.10.0 (16 Oct 2019)

## New Features
- PR #1148: C++ benchmark tool for c++/CUDA code inside cuML
- PR #1071: Selective eigen solver of cuSolver
- PR #1073: Updating RF wrappers to use FIL for GPU accelerated prediction
- PR #1104: CUDA 10.1 support
- PR #1113: prims: new batched make-symmetric-matrix primitive
- PR #1112: prims: new batched-gemv primitive
- PR #855: Added benchmark tools
- PR #1149 Add YYMMDD to version tag for nightly conda packages
- PR #892: General Gram matrices prim
- PR #912: Support Vector Machine
- PR #1274: Updated the RF score function to use GPU predict

## Improvements
- PR #961: High Peformance RF; HIST algo
- PR #1028: Dockerfile updates after dir restructure. Conda env yaml to add statsmodels as a dependency
- PR #1047: Consistent OPG interface for kmeans, based on internal libcumlprims update
- PR #763: Add examples to train_test_split documentation
- PR #1093: Unified inference kernels for different FIL algorithms
- PR #1076: Paying off some UMAP / Spectral tech debt.
- PR #1086: Ensure RegressorMixin scorer uses device arrays
- PR #1110: Adding tests to use default values of parameters of the models
- PR #1108: input_to_host_array function in input_utils for input processing to host arrays
- PR #1114: K-means: Exposing useful params, removing unused params, proxying params in Dask
- PR #1138: Implementing ANY_RANK semantics on irecv
- PR #1142: prims: expose separate InType and OutType for unaryOp and binaryOp
- PR #1115: Moving dask_make_blobs to cuml.dask.datasets. Adding conversion to dask.DataFrame
- PR #1136: CUDA 10.1 CI updates
- PR #1135: K-means: add boundary cases for kmeans||, support finer control with convergence
- PR #1163: Some more correctness improvements. Better verbose printing
- PR #1165: Adding except + in all remaining cython
- PR #1186: Using LocalCUDACluster Pytest fixture
- PR #1173: Docs: Barnes Hut TSNE documentation
- PR #1176: Use new RMM API based on Cython
- PR #1219: Adding custom bench_func and verbose logging to cuml.benchmark
- PR #1247: Improved MNMG RF error checking

## Bug Fixes

- PR #1231: RF respect number of cuda streams from cuml handle
- PR #1230: Rf bugfix memleak in regression
- PR #1208: compile dbscan bug
- PR #1016: Use correct libcumlprims version in GPU CI
- PR #1040: Update version of numba in development conda yaml files
- PR #1043: Updates to accomodate cuDF python code reorganization
- PR #1044: Remove nvidia driver installation from ci/cpu/build.sh
- PR #991: Barnes Hut TSNE Memory Issue Fixes
- PR #1075: Pinning Dask version for consistent CI results
- PR #990: Barnes Hut TSNE Memory Issue Fixes
- PR #1066: Using proper set of workers to destroy nccl comms
- PR #1072: Remove pip requirements and setup
- PR #1074: Fix flake8 CI style check
- PR #1087: Accuracy improvement for sqrt/log in RF max_feature
- PR #1088: Change straggling numba python allocations to use RMM
- PR #1106: Pinning Distributed version to match Dask for consistent CI results
- PR #1116: TSNE CUDA 10.1 Bug Fixes
- PR #1132: DBSCAN Batching Bug Fix
- PR #1162: DASK RF random seed bug fix
- PR #1164: Fix check_dtype arg handling for input_to_dev_array
- PR #1171: SVM prediction bug fix
- PR #1177: Update dask and distributed to 2.5
- PR #1204: Fix SVM crash on Turing
- PR #1199: Replaced sprintf() with snprintf() in THROW()
- PR #1205: Update dask-cuda in yml envs
- PR #1211: Fixing Dask k-means transform bug and adding test
- PR #1236: Improve fix for SMO solvers potential crash on Turing
- PR #1251: Disable compiler optimization for CUDA 10.1 for distance prims
- PR #1260: Small bugfix for major conversion in input_utils
- PR #1276: Fix float64 prediction crash in test_random_forest

# cuML 0.9.0 (21 Aug 2019)

## New Features

- PR #894: Convert RF to treelite format
- PR #826: Jones transformation of params for ARIMA models timeSeries ml-prim
- PR #697: Silhouette Score metric ml-prim
- PR #674: KL Divergence metric ml-prim
- PR #787: homogeneity, completeness and v-measure metrics ml-prim
- PR #711: Mutual Information metric ml-prim
- PR #724: Entropy metric ml-prim
- PR #766: Expose score method based on inertia for KMeans
- PR #823: prims: cluster dispersion metric
- PR #816: Added inverse_transform() for LabelEncoder
- PR #789: prims: sampling without replacement
- PR #813: prims: Col major istance prim
- PR #635: Random Forest & Decision Tree Regression (Single-GPU)
- PR #819: Forest Inferencing Library (FIL)
- PR #829: C++: enable nvtx ranges
- PR #835: Holt-Winters algorithm
- PR #837: treelite for decision forest exchange format
- PR #871: Wrapper for FIL
- PR #870: make_blobs python function
- PR #881: wrappers for accuracy_score and adjusted_rand_score functions
- PR #840: Dask RF classification and regression
- PR #870: make_blobs python function
- PR #879: import of treelite models to FIL
- PR #892: General Gram matrices prim
- PR #883: Adding MNMG Kmeans
- PR #930: Dask RF
- PR #882: TSNE - T-Distributed Stochastic Neighbourhood Embedding
- PR #624: Internals API & Graph Based Dimensionality Reductions Callback
- PR #926: Wrapper for FIL
- PR #994: Adding MPI comm impl for testing / benchmarking MNMG CUDA
- PR #960: Enable using libcumlprims for MG algorithms/prims

## Improvements
- PR #822: build: build.sh update to club all make targets together
- PR #807: Added development conda yml files
- PR #840: Require cmake >= 3.14
- PR #832: Stateless Decision Tree and Random Forest API
- PR #857: Small modifications to comms for utilizing IB w/ Dask
- PR #851: Random forest Stateless API wrappers
- PR #865: High Performance RF
- PR #895: Pretty prints arguments!
- PR #920: Add an empty marker kernel for tracing purposes
- PR #915: syncStream added to cumlCommunicator
- PR #922: Random Forest support in FIL
- PR #911: Update headers to credit CannyLabs BH TSNE implementation
- PR #918: Streamline CUDA_REL environment variable
- PR #924: kmeans: updated APIs to be stateless, refactored code for mnmg support
- PR #950: global_bias support in FIL
- PR #773: Significant improvements to input checking of all classes and common input API for Python
- PR #957: Adding docs to RF & KMeans MNMG. Small fixes for release
- PR #965: Making dask-ml a hard dependency
- PR #976: Update api.rst for new 0.9 classes
- PR #973: Use cudaDeviceGetAttribute instead of relying on cudaDeviceProp object being passed
- PR #978: Update README for 0.9
- PR #1009: Fix references to notebooks-contrib
- PR #1015: Ability to control the number of internal streams in cumlHandle_impl via cumlHandle
- PR #1175: Add more modules to docs ToC

## Bug Fixes

- PR #923: Fix misshapen level/trend/season HoltWinters output
- PR #831: Update conda package dependencies to cudf 0.9
- PR #772: Add missing cython headers to SGD and CD
- PR #849: PCA no attribute trans_input_ transform bug fix
- PR #869: Removing incorrect information from KNN Docs
- PR #885: libclang installation fix for GPUCI
- PR #896: Fix typo in comms build instructions
- PR #921: Fix build scripts using incorrect cudf version
- PR #928: TSNE Stability Adjustments
- PR #934: Cache cudaDeviceProp in cumlHandle for perf reasons
- PR #932: Change default param value for RF classifier
- PR #949: Fix dtype conversion tests for unsupported cudf dtypes
- PR #908: Fix local build generated file ownerships
- PR #983: Change RF max_depth default to 16
- PR #987: Change default values for knn
- PR #988: Switch to exact tsne
- PR #991: Cleanup python code in cuml.dask.cluster
- PR #996: ucx_initialized being properly set in CommsContext
- PR #1007: Throws a well defined error when mutigpu is not enabled
- PR #1018: Hint location of nccl in build.sh for CI
- PR #1022: Using random_state to make K-Means MNMG tests deterministic
- PR #1034: Fix typos and formatting issues in RF docs
- PR #1052: Fix the rows_sample dtype to float

# cuML 0.8.0 (27 June 2019)

## New Features

- PR #652: Adjusted Rand Index metric ml-prim
- PR #679: Class label manipulation ml-prim
- PR #636: Rand Index metric ml-prim
- PR #515: Added Random Projection feature
- PR #504: Contingency matrix ml-prim
- PR #644: Add train_test_split utility for cuDF dataframes
- PR #612: Allow Cuda Array Interface, Numba inputs and input code refactor
- PR #641: C: Separate C-wrapper library build to generate libcuml.so
- PR #631: Add nvcategory based ordinal label encoder
- PR #681: Add MBSGDClassifier and MBSGDRegressor classes around SGD
- PR #705: Quasi Newton solver and LogisticRegression Python classes
- PR #670: Add test skipping functionality to build.sh
- PR #678: Random Forest Python class
- PR #684: prims: make_blobs primitive
- PR #673: prims: reduce cols by key primitive
- PR #812: Add cuML Communications API & consolidate Dask cuML

## Improvements

- PR #597: C++ cuML and ml-prims folder refactor
- PR #590: QN Recover from numeric errors
- PR #482: Introduce cumlHandle for pca and tsvd
- PR #573: Remove use of unnecessary cuDF column and series copies
- PR #601: Cython PEP8 cleanup and CI integration
- PR #596: Introduce cumlHandle for ols and ridge
- PR #579: Introduce cumlHandle for cd and sgd, and propagate C++ errors in cython level for cd and sgd
- PR #604: Adding cumlHandle to kNN, spectral methods, and UMAP
- PR #616: Enable clang-format for enforcing coding style
- PR #618: CI: Enable copyright header checks
- PR #622: Updated to use 0.8 dependencies
- PR #626: Added build.sh script, updated CI scripts and documentation
- PR #633: build: Auto-detection of GPU_ARCHS during cmake
- PR #650: Moving brute force kNN to prims. Creating stateless kNN API.
- PR #662: C++: Bulk clang-format updates
- PR #671: Added pickle pytests and correct pickling of Base class
- PR #675: atomicMin/Max(float, double) with integer atomics and bit flipping
- PR #677: build: 'deep-clean' to build.sh to clean faiss build as well
- PR #683: Use stateless c++ API in KNN so that it can be pickled properly
- PR #686: Use stateless c++ API in UMAP so that it can be pickled properly
- PR #695: prims: Refactor pairwise distance
- PR #707: Added stress test and updated documentation for RF
- PR #701: Added emacs temporary file patterns to .gitignore
- PR #606: C++: Added tests for host_buffer and improved device_buffer and host_buffer implementation
- PR #726: Updated RF docs and stress test
- PR #730: Update README and RF docs for 0.8
- PR #744: Random projections generating binomial on device. Fixing tests.
- PR #741: Update API docs for 0.8
- PR #754: Pickling of UMAP/KNN
- PR #753: Made PCA and TSVD picklable
- PR #746: LogisticRegression and QN API docstrings
- PR #820: Updating DEVELOPER GUIDE threading guidelines

## Bug Fixes
- PR #584: Added missing virtual destructor to deviceAllocator and hostAllocator
- PR #620: C++: Removed old unit-test files in ml-prims
- PR #627: C++: Fixed dbscan crash issue filed in 613
- PR #640: Remove setuptools from conda run dependency
- PR #646: Update link in contributing.md
- PR #649: Bug fix to LinAlg::reduce_rows_by_key prim filed in issue #648
- PR #666: fixes to gitutils.py to resolve both string decode and handling of uncommitted files
- PR #676: Fix template parameters in `bernoulli()` implementation.
- PR #685: Make CuPy optional to avoid nccl conda package conflicts
- PR #687: prims: updated tolerance for reduce_cols_by_key unit-tests
- PR #689: Removing extra prints from NearestNeighbors cython
- PR #718: Bug fix for DBSCAN and increasing batch size of sgd
- PR #719: Adding additional checks for dtype of the data
- PR #736: Bug fix for RF wrapper and .cu print function
- PR #547: Fixed issue if C++ compiler is specified via CXX during configure.
- PR #759: Configure Sphinx to render params correctly
- PR #762: Apply threshold to remove flakiness of UMAP tests.
- PR #768: Fixing memory bug from stateless refactor
- PR #782: Nearest neighbors checking properly whether memory should be freed
- PR #783: UMAP was using wrong size for knn computation
- PR #776: Hotfix for self.variables in RF
- PR #777: Fix numpy input bug
- PR #784: Fix jit of shuffle_idx python function
- PR #790: Fix rows_sample input type for RF
- PR #793: Fix for dtype conversion utility for numba arrays without cupy installed
- PR #806: Add a seed for sklearn model in RF test file
- PR #843: Rf quantile fix

# cuML 0.7.0 (10 May 2019)

## New Features

- PR #405: Quasi-Newton GLM Solvers
- PR #277: Add row- and column-wise weighted mean primitive
- PR #424: Add a grid-sync struct for inter-block synchronization
- PR #430: Add R-Squared Score to ml primitives
- PR #463: Add matrix gather to ml primitives
- PR #435: Expose cumlhandle in cython + developer guide
- PR #455: Remove default-stream arguement across ml-prims and cuML
- PR #375: cuml cpp shared library renamed to libcuml++.so
- PR #460: Random Forest & Decision Trees (Single-GPU, Classification)
- PR #491: Add doxygen build target for ml-prims
- PR #505: Add R-Squared Score to python interface
- PR #507: Add coordinate descent for lasso and elastic-net
- PR #511: Add a minmax ml-prim
- PR #516: Added Trustworthiness score feature
- PR #520: Add local build script to mimic gpuCI
- PR #503: Add column-wise matrix sort primitive
- PR #525: Add docs build script to cuML
- PR #528: Remove current KMeans and replace it with a new single GPU implementation built using ML primitives

## Improvements

- PR #481: Refactoring Quasi-Newton to use cumlHandle
- PR #467: Added validity check on cumlHandle_t
- PR #461: Rewrote permute and added column major version
- PR #440: README updates
- PR #295: Improve build-time and the interface e.g., enable bool-OutType, for distance()
- PR #390: Update docs version
- PR #272: Add stream parameters to cublas and cusolver wrapper functions
- PR #447: Added building and running mlprims tests to CI
- PR #445: Lower dbscan memory usage by computing adjacency matrix directly
- PR #431: Add support for fancy iterator input types to LinAlg::reduce_rows_by_key
- PR #394: Introducing cumlHandle API to dbscan and add example
- PR #500: Added CI check for black listed CUDA Runtime API calls
- PR #475: exposing cumlHandle for dbscan from python-side
- PR #395: Edited the CONTRIBUTING.md file
- PR #407: Test files to run stress, correctness and unit tests for cuml algos
- PR #512: generic copy method for copying buffers between device/host
- PR #533: Add cudatoolkit conda dependency
- PR #524: Use cmake find blas and find lapack to pass configure options to faiss
- PR #527: Added notes on UMAP differences from reference implementation
- PR #540: Use latest release version in update-version CI script
- PR #552: Re-enable assert in kmeans tests with xfail as needed
- PR #581: Add shared memory fast col major to row major function back with bound checks
- PR #592: More efficient matrix copy/reverse methods
- PR #721: Added pickle tests for DBSCAN and Random Projections

## Bug Fixes

- PR #334: Fixed segfault in `ML::cumlHandle_impl::destroyResources`
- PR #349: Developer guide clarifications for cumlHandle and cumlHandle_impl
- PR #398: Fix CI scripts to allow nightlies to be uploaded
- PR #399: Skip PCA tests to allow CI to run with driver 418
- PR #422: Issue in the PCA tests was solved and CI can run with driver 418
- PR #409: Add entry to gitmodules to ignore build artifacts
- PR #412: Fix for svdQR function in ml-prims
- PR #438: Code that depended on FAISS was building everytime.
- PR #358: Fixed an issue when switching streams on MLCommon::device_buffer and MLCommon::host_buffer
- PR #434: Fixing bug in CSR tests
- PR #443: Remove defaults channel from ci scripts
- PR #384: 64b index arithmetic updates to the kernels inside ml-prims
- PR #459: Fix for runtime library path of pip package
- PR #464: Fix for C++11 destructor warning in qn
- PR #466: Add support for column-major in LinAlg::*Norm methods
- PR #465: Fixing deadlock issue in GridSync due to consecutive sync calls
- PR #468: Fix dbscan example build failure
- PR #470: Fix resource leakage in Kalman filter python wrapper
- PR #473: Fix gather ml-prim test for change in rng uniform API
- PR #477: Fixes default stream initialization in cumlHandle
- PR #480: Replaced qn_fit() declaration with #include of file containing definition to fix linker error
- PR #495: Update cuDF and RMM versions in GPU ci test scripts
- PR #499: DEVELOPER_GUIDE.md: fixed links and clarified ML::detail::streamSyncer example
- PR #506: Re enable ml-prim tests in CI
- PR #508: Fix for an error with default argument in LinAlg::meanSquaredError
- PR #519: README.md Updates and adding BUILD.md back
- PR #526: Fix the issue of wrong results when fit and transform of PCA are called separately
- PR #531: Fixing missing arguments in updateDevice() for RF
- PR #543: Exposing dbscan batch size through cython API and fixing broken batching
- PR #551: Made use of ZLIB_LIBRARIES consistent between ml_test and ml_mg_test
- PR #557: Modified CI script to run cuML tests before building mlprims and removed lapack flag
- PR #578: Updated Readme.md to add lasso and elastic-net
- PR #580: Fixing cython garbage collection bug in KNN
- PR #577: Use find libz in prims cmake
- PR #594: fixed cuda-memcheck mean_center test failures


# cuML 0.6.1 (09 Apr 2019)

## Bug Fixes

- PR #462 Runtime library path fix for cuML pip package


# cuML 0.6.0 (22 Mar 2019)

## New Features

- PR #249: Single GPU Stochastic Gradient Descent for linear regression, logistic regression, and linear svm with L1, L2, and elastic-net penalties.
- PR #247: Added "proper" CUDA API to cuML
- PR #235: NearestNeighbors MG Support
- PR #261: UMAP Algorithm
- PR #290: NearestNeighbors numpy MG Support
- PR #303: Reusable spectral embedding / clustering
- PR #325: Initial support for single process multi-GPU OLS and tSVD
- PR #271: Initial support for hyperparameter optimization with dask for many models

## Improvements

- PR #144: Dockerfile update and docs for LinearRegression and Kalman Filter.
- PR #168: Add /ci/gpu/build.sh file to cuML
- PR #167: Integrating full-n-final ml-prims repo inside cuml
- PR #198: (ml-prims) Removal of *MG calls + fixed a bug in permute method
- PR #194: Added new ml-prims for supporting LASSO regression.
- PR #114: Building faiss C++ api into libcuml
- PR #64: Using FAISS C++ API in cuML and exposing bindings through cython
- PR #208: Issue ml-common-3: Math.h: swap thrust::for_each with binaryOp,unaryOp
- PR #224: Improve doc strings for readable rendering with readthedocs
- PR #209: Simplify README.md, move build instructions to BUILD.md
- PR #218: Fix RNG to use given seed and adjust RNG test tolerances.
- PR #225: Support for generating random integers
- PR #215: Refactored LinAlg::norm to Stats::rowNorm and added Stats::colNorm
- PR #234: Support for custom output type and passing index value to main_op in *Reduction kernels
- PR #230: Refactored the cuda_utils header
- PR #236: Refactored cuml python package structure to be more sklearn like
- PR #232: Added reduce_rows_by_key
- PR #246: Support for 2 vectors in the matrix vector operator
- PR #244: Fix for single GPU OLS and Ridge to support one column training data
- PR #271: Added get_params and set_params functions for linear and ridge regression
- PR #253: Fix for issue #250-reduce_rows_by_key failed memcheck for small nkeys
- PR #269: LinearRegression, Ridge Python docs update and cleaning
- PR #322: set_params updated
- PR #237: Update build instructions
- PR #275: Kmeans use of faster gpu_matrix
- PR #288: Add n_neighbors to NearestNeighbors constructor
- PR #302: Added FutureWarning for deprecation of current kmeans algorithm
- PR #312: Last minute cleanup before release
- PR #315: Documentation updating and enhancements
- PR #330: Added ignored argument to pca.fit_transform to map to sklearn's implemenation
- PR #342: Change default ABI to ON
- PR #572: Pulling DBSCAN components into reusable primitives


## Bug Fixes

- PR #193: Fix AttributeError in PCA and TSVD
- PR #211: Fixing inconsistent use of proper batch size calculation in DBSCAN
- PR #202: Adding back ability for users to define their own BLAS
- PR #201: Pass CMAKE CUDA path to faiss/configure script
- PR #200 Avoid using numpy via cimport in KNN
- PR #228: Bug fix: LinAlg::unaryOp with 0-length input
- PR #279: Removing faiss-gpu references in README
- PR #321: Fix release script typo
- PR #327: Update conda requirements for version 0.6 requirements
- PR #352: Correctly calculating numpy chunk sizing for kNN
- PR #345: Run python import as part of package build to trigger compilation
- PR #347: Lowering memory usage of kNN.
- PR #355: Fixing issues with very large numpy inputs to SPMG OLS and tSVD.
- PR #357: Removing FAISS requirement from README
- PR #362: Fix for matVecOp crashing on large input sizes
- PR #366: Index arithmetic issue fix with TxN_t class
- PR #376: Disabled kmeans tests since they are currently too sensitive (see #71)
- PR #380: Allow arbitrary data size on ingress for numba_utils.row_matrix
- PR #385: Fix for long import cuml time in containers and fix for setup_pip
- PR #630: Fixing a missing kneighbors in nearest neighbors python proxy

# cuML 0.5.1 (05 Feb 2019)

## Bug Fixes

- PR #189 Avoid using numpy via cimport to prevent ABI issues in Cython compilation


# cuML 0.5.0 (28 Jan 2019)

## New Features

- PR #66: OLS Linear Regression
- PR #44: Distance calculation ML primitives
- PR #69: Ridge (L2 Regularized) Linear Regression
- PR #103: Linear Kalman Filter
- PR #117: Pip install support
- PR #64: Device to device support from cuML device pointers into FAISS

## Improvements

- PR #56: Make OpenMP optional for building
- PR #67: Github issue templates
- PR #44: Refactored DBSCAN to use ML primitives
- PR #91: Pytest cleanup and sklearn toyset datasets based pytests for kmeans and dbscan
- PR #75: C++ example to use kmeans
- PR #117: Use cmake extension to find any zlib installed in system
- PR #94: Add cmake flag to set ABI compatibility
- PR #139: Move thirdparty submodules to root and add symlinks to new locations
- PR #151: Replace TravisCI testing and conda pkg builds with gpuCI
- PR #164: Add numba kernel for faster column to row major transform
- PR #114: Adding FAISS to cuml build

## Bug Fixes

- PR #48: CUDA 10 compilation warnings fix
- PR #51: Fixes to Dockerfile and docs for new build system
- PR #72: Fixes for GCC 7
- PR #96: Fix for kmeans stack overflow with high number of clusters
- PR #105: Fix for AttributeError in kmeans fit method
- PR #113: Removed old  glm python/cython files
- PR #118: Fix for AttributeError in kmeans predict method
- PR #125: Remove randomized solver option from PCA python bindings


# cuML 0.4.0 (05 Dec 2018)

## New Features

## Improvements

- PR #42: New build system: separation of libcuml.so and cuml python package
- PR #43: Added changelog.md

## Bug Fixes


# cuML 0.3.0 (30 Nov 2018)

## New Features

- PR #33: Added ability to call cuML algorithms using numpy arrays

## Improvements

- PR #24: Fix references of python package from cuML to cuml and start using versioneer for better versioning
- PR #40: Added support for refactored cuDF 0.3.0, updated Conda files
- PR #33: Major python test cleaning, all tests pass with cuDF 0.2.0 and 0.3.0. Preparation for new build system
- PR #34: Updated batch count calculation logic in DBSCAN
- PR #35: Beginning of DBSCAN refactor to use cuML mlprims and general improvements

## Bug Fixes

- PR #30: Fixed batch size bug in DBSCAN that caused crash. Also fixed various locations for potential integer overflows
- PR #28: Fix readthedocs build documentation
- PR #29: Fix pytests for cuml name change from cuML
- PR #33: Fixed memory bug that would cause segmentation faults due to numba releasing memory before it was used. Also fixed row major/column major bugs for different algorithms
- PR #36: Fix kmeans gtest to use device data
- PR #38: cuda\_free bug removed that caused google tests to sometimes pass and sometimes fail randomly
- PR #39: Updated cmake to correctly link with CUDA libraries, add CUDA runtime linking and include source files in compile target

# cuML 0.2.0 (02 Nov 2018)

## New Features

- PR #11: Kmeans algorithm added
- PR #7: FAISS KNN wrapper added
- PR #21: Added Conda install support

## Improvements

- PR #15: Added compatibility with cuDF (from prior pyGDF)
- PR #13: Added FAISS to Dockerfile
- PR #21: Added TravisCI build system for CI and Conda builds

## Bug Fixes

- PR #4: Fixed explained variance bug in TSVD
- PR #5: Notebook bug fixes and updated results


# cuML 0.1.0

Initial release including PCA, TSVD, DBSCAN, ml-prims and cython wrappers<|MERGE_RESOLUTION|>--- conflicted
+++ resolved
@@ -52,11 +52,8 @@
 - PR #2454: Mark RF memleak test as XFAIL, because we can't detect memleak reliably
 - PR #2455: Use correct field to store data type in `LabelEncoder.fit_transform`
 - PR #2475: Fix typo in build.sh
-<<<<<<< HEAD
 - PR #2496: Fixing indentation for simulate_data in test_fil.py
-=======
 - PR #2497: Changes to accomodate cuDF unsigned categorical changes
->>>>>>> dbc41473
 
 # cuML 0.14.0 (03 Jun 2020)
 
