--- conflicted
+++ resolved
@@ -11,11 +11,8 @@
 - PR #2394: Adding cosine & correlation distance for KNN
 - PR #2392: PCA can accept sparse inputs, and sparse prim for computing covariance
 - PR #2465: Support pandas 1.0+
-<<<<<<< HEAD
 - PR #2502: cuML Implementation of `sklearn.metrics.pairwise_distances`
-=======
 - PR #2520: TfidfVectorizer estimator
->>>>>>> 39e1bb22
 
 ## Improvements
 - PR #2336: Eliminate `rmm.device_array` usage
